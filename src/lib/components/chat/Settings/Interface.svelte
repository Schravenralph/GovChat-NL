<script lang="ts">
	import { config, models, settings, user } from '$lib/stores';
	import { createEventDispatcher, onMount, getContext } from 'svelte';
	import { toast } from 'svelte-sonner';
	import Tooltip from '$lib/components/common/Tooltip.svelte';
	import { updateUserInfo } from '$lib/apis/users';
	import { getUserPosition } from '$lib/utils';
	const dispatch = createEventDispatcher();

	const i18n = getContext('i18n');

	export let saveSettings: Function;

	let backgroundImageUrl = null;
	let inputFiles = null;
	let filesInputElement;

	// Addons
	let titleAutoGenerate = true;
	let autoTags = true;

	let responseAutoCopy = false;
	let widescreenMode = false;
	let splitLargeChunks = false;
	let scrollOnBranchChange = true;
	let userLocation = false;

	// Interface
	let defaultModelId = '';
	let showUsername = false;
<<<<<<< HEAD
=======

	let notificationSound = true;
	let notificationSoundAlways = false;

	let highContrastMode = false;

	let detectArtifacts = true;

>>>>>>> 53764fe6
	let richTextInput = true;
	let largeTextAsFile = false;
	let notificationSound = true;

	let landingPageMode = '';
	let chatBubble = true;
	let chatDirection: 'LTR' | 'RTL' | 'auto' = 'auto';
	let ctrlEnterToSend = false;
	let copyFormatted = false;

	let imageCompression = false;
	let imageCompressionSize = {
		width: '',
		height: ''
	};

	// chat export
	let stylizedPdfExport = true;

	// Admin - Show Update Available Toast
	let showUpdateToast = true;
	let showChangelog = true;

	let showEmojiInCall = false;
	let voiceInterruption = false;
	let hapticFeedback = false;

	let webSearch = null;

<<<<<<< HEAD
=======
	let iframeSandboxAllowSameOrigin = false;
	let iframeSandboxAllowForms = false;

	const toggleExpandDetails = () => {
		expandDetails = !expandDetails;
		saveSettings({ expandDetails });
	};

	const toggleCollapseCodeBlocks = () => {
		collapseCodeBlocks = !collapseCodeBlocks;
		saveSettings({ collapseCodeBlocks });
	};

>>>>>>> 53764fe6
	const toggleSplitLargeChunks = async () => {
		splitLargeChunks = !splitLargeChunks;
		saveSettings({ splitLargeChunks: splitLargeChunks });
	};

<<<<<<< HEAD
=======
	const toggleHighContrastMode = async () => {
		highContrastMode = !highContrastMode;
		saveSettings({ highContrastMode: highContrastMode });
	};

	const togglePromptAutocomplete = async () => {
		promptAutocomplete = !promptAutocomplete;
		saveSettings({ promptAutocomplete: promptAutocomplete });
	};

>>>>>>> 53764fe6
	const togglesScrollOnBranchChange = async () => {
		scrollOnBranchChange = !scrollOnBranchChange;
		saveSettings({ scrollOnBranchChange: scrollOnBranchChange });
	};

	const toggleWidescreenMode = async () => {
		widescreenMode = !widescreenMode;
		saveSettings({ widescreenMode: widescreenMode });
	};

	const toggleChatBubble = async () => {
		chatBubble = !chatBubble;
		saveSettings({ chatBubble: chatBubble });
	};

	const toggleLandingPageMode = async () => {
		landingPageMode = landingPageMode === '' ? 'chat' : '';
		saveSettings({ landingPageMode: landingPageMode });
	};

	const toggleShowUpdateToast = async () => {
		showUpdateToast = !showUpdateToast;
		saveSettings({ showUpdateToast: showUpdateToast });
	};

	const toggleNotificationSound = async () => {
		notificationSound = !notificationSound;
		saveSettings({ notificationSound: notificationSound });
	};

	const toggleNotificationSoundAlways = async () => {
		notificationSoundAlways = !notificationSoundAlways;
		saveSettings({ notificationSoundAlways: notificationSoundAlways });
	};

	const toggleShowChangelog = async () => {
		showChangelog = !showChangelog;
		saveSettings({ showChangelog: showChangelog });
	};

	const toggleShowUsername = async () => {
		showUsername = !showUsername;
		saveSettings({ showUsername: showUsername });
	};

	const toggleEmojiInCall = async () => {
		showEmojiInCall = !showEmojiInCall;
		saveSettings({ showEmojiInCall: showEmojiInCall });
	};

	const toggleVoiceInterruption = async () => {
		voiceInterruption = !voiceInterruption;
		saveSettings({ voiceInterruption: voiceInterruption });
	};

	const toggleImageCompression = async () => {
		imageCompression = !imageCompression;
		saveSettings({ imageCompression });
	};

	const toggleHapticFeedback = async () => {
		hapticFeedback = !hapticFeedback;
		saveSettings({ hapticFeedback: hapticFeedback });
	};

	const toggleStylizedPdfExport = async () => {
		stylizedPdfExport = !stylizedPdfExport;
		saveSettings({ stylizedPdfExport: stylizedPdfExport });
	};

	const toggleUserLocation = async () => {
		userLocation = !userLocation;

		if (userLocation) {
			const position = await getUserPosition().catch((error) => {
				toast.error(error.message);
				return null;
			});

			if (position) {
				await updateUserInfo(localStorage.token, { location: position });
				toast.success($i18n.t('User location successfully retrieved.'));
			} else {
				userLocation = false;
			}
		}

		saveSettings({ userLocation });
	};

	const toggleTitleAutoGenerate = async () => {
		titleAutoGenerate = !titleAutoGenerate;
		saveSettings({
			title: {
				...$settings.title,
				auto: titleAutoGenerate
			}
		});
	};

	const toggleAutoTags = async () => {
		autoTags = !autoTags;
		saveSettings({ autoTags });
	};

	const toggleDetectArtifacts = async () => {
		detectArtifacts = !detectArtifacts;
		saveSettings({ detectArtifacts });
	};

	const toggleRichTextInput = async () => {
		richTextInput = !richTextInput;
		saveSettings({ richTextInput });
	};

	const toggleLargeTextAsFile = async () => {
		largeTextAsFile = !largeTextAsFile;
		saveSettings({ largeTextAsFile });
	};

	const toggleResponseAutoCopy = async () => {
		const permission = await navigator.clipboard
			.readText()
			.then(() => {
				return 'granted';
			})
			.catch(() => {
				return '';
			});

		console.log(permission);

		if (permission === 'granted') {
			responseAutoCopy = !responseAutoCopy;
			saveSettings({ responseAutoCopy: responseAutoCopy });
		} else {
			toast.error(
				$i18n.t(
					'Clipboard write permission denied. Please check your browser settings to grant the necessary access.'
				)
			);
		}
	};

	const toggleCopyFormatted = async () => {
		copyFormatted = !copyFormatted;
		saveSettings({ copyFormatted });
	};

	const toggleChangeChatDirection = async () => {
		if (chatDirection === 'auto') {
			chatDirection = 'LTR';
		} else if (chatDirection === 'LTR') {
			chatDirection = 'RTL';
		} else if (chatDirection === 'RTL') {
			chatDirection = 'auto';
		}
		saveSettings({ chatDirection });
	};

	const togglectrlEnterToSend = async () => {
		ctrlEnterToSend = !ctrlEnterToSend;
		saveSettings({ ctrlEnterToSend });
	};

	const updateInterfaceHandler = async () => {
		saveSettings({
			models: [defaultModelId],
			imageCompressionSize: imageCompressionSize
		});
	};

	const toggleWebSearch = async () => {
		webSearch = webSearch === null ? 'always' : null;
		saveSettings({ webSearch: webSearch });
	};

	const toggleIframeSandboxAllowSameOrigin = async () => {
		iframeSandboxAllowSameOrigin = !iframeSandboxAllowSameOrigin;
		saveSettings({ iframeSandboxAllowSameOrigin });
	};

	const toggleIframeSandboxAllowForms = async () => {
		iframeSandboxAllowForms = !iframeSandboxAllowForms;
		saveSettings({ iframeSandboxAllowForms });
	};

	onMount(async () => {
		titleAutoGenerate = $settings?.title?.auto ?? true;
		autoTags = $settings.autoTags ?? true;

		highContrastMode = $settings.highContrastMode ?? false;

		detectArtifacts = $settings.detectArtifacts ?? true;
		responseAutoCopy = $settings.responseAutoCopy ?? false;

		showUsername = $settings.showUsername ?? false;
		showUpdateToast = $settings.showUpdateToast ?? true;
		showChangelog = $settings.showChangelog ?? true;

		showEmojiInCall = $settings.showEmojiInCall ?? false;
		voiceInterruption = $settings.voiceInterruption ?? false;

		richTextInput = $settings.richTextInput ?? true;
		largeTextAsFile = $settings.largeTextAsFile ?? false;
		copyFormatted = $settings.copyFormatted ?? false;

		landingPageMode = $settings.landingPageMode ?? '';
		chatBubble = $settings.chatBubble ?? true;
		widescreenMode = $settings.widescreenMode ?? false;
		splitLargeChunks = $settings.splitLargeChunks ?? false;
		scrollOnBranchChange = $settings.scrollOnBranchChange ?? true;
		chatDirection = $settings.chatDirection ?? 'auto';
		userLocation = $settings.userLocation ?? false;

		notificationSound = $settings?.notificationSound ?? true;
		notificationSoundAlways = $settings?.notificationSoundAlways ?? false;

		iframeSandboxAllowSameOrigin = $settings?.iframeSandboxAllowSameOrigin ?? false;
		iframeSandboxAllowForms = $settings?.iframeSandboxAllowForms ?? false;

		stylizedPdfExport = $settings?.stylizedPdfExport ?? true;

		hapticFeedback = $settings.hapticFeedback ?? false;
		ctrlEnterToSend = $settings.ctrlEnterToSend ?? false;

		imageCompression = $settings.imageCompression ?? false;
		imageCompressionSize = $settings.imageCompressionSize ?? { width: '', height: '' };

		defaultModelId = $settings?.models?.at(0) ?? '';
		if ($config?.default_models) {
			defaultModelId = $config.default_models.split(',')[0];
		}

		backgroundImageUrl = $settings.backgroundImageUrl ?? null;
		webSearch = $settings.webSearch ?? null;
	});
</script>

<form
	class="flex flex-col h-full justify-between space-y-3 text-sm"
	on:submit|preventDefault={() => {
		updateInterfaceHandler();
		dispatch('save');
	}}
>
	<input
		bind:this={filesInputElement}
		bind:files={inputFiles}
		type="file"
		hidden
		accept="image/*"
		on:change={() => {
			let reader = new FileReader();
			reader.onload = (event) => {
				let originalImageUrl = `${event.target.result}`;

				backgroundImageUrl = originalImageUrl;
				saveSettings({ backgroundImageUrl });
			};

			if (
				inputFiles &&
				inputFiles.length > 0 &&
				['image/gif', 'image/webp', 'image/jpeg', 'image/png'].includes(inputFiles[0]['type'])
			) {
				reader.readAsDataURL(inputFiles[0]);
			} else {
				console.log(`Unsupported File Type '${inputFiles[0]['type']}'.`);
				inputFiles = null;
			}
		}}
	/>

	<div class=" space-y-3 overflow-y-scroll max-h-[28rem] lg:max-h-full">
		<div>
			<div class=" mb-1.5 text-sm font-medium">{$i18n.t('UI')}</div>

			<div>
				<div class=" py-0.5 flex w-full justify-between">
					<div class=" self-center text-xs">
						{$i18n.t('High Contrast Mode')} ({$i18n.t('Beta')})
					</div>

					<button
						class="p-1 px-3 text-xs flex rounded-sm transition"
						on:click={() => {
							toggleHighContrastMode();
						}}
						type="button"
					>
						{#if highContrastMode === true}
							<span class="ml-2 self-center">{$i18n.t('On')}</span>
						{:else}
							<span class="ml-2 self-center">{$i18n.t('Off')}</span>
						{/if}
					</button>
				</div>
			</div>

			<div>
				<div class=" py-0.5 flex w-full justify-between">
					<div class=" self-center text-xs">{$i18n.t('Landing Page Mode')}</div>

					<button
						class="p-1 px-3 text-xs flex rounded-sm transition"
						on:click={() => {
							toggleLandingPageMode();
						}}
						type="button"
					>
						{#if landingPageMode === ''}
							<span class="ml-2 self-center">{$i18n.t('Default')}</span>
						{:else}
							<span class="ml-2 self-center">{$i18n.t('Chat')}</span>
						{/if}
					</button>
				</div>
			</div>

			<div>
				<div class=" py-0.5 flex w-full justify-between">
					<div class=" self-center text-xs">{$i18n.t('Chat Bubble UI')}</div>

					<button
						class="p-1 px-3 text-xs flex rounded-sm transition"
						on:click={() => {
							toggleChatBubble();
						}}
						type="button"
					>
						{#if chatBubble === true}
							<span class="ml-2 self-center">{$i18n.t('On')}</span>
						{:else}
							<span class="ml-2 self-center">{$i18n.t('Off')}</span>
						{/if}
					</button>
				</div>
			</div>

			{#if !$settings.chatBubble}
				<div>
					<div class=" py-0.5 flex w-full justify-between">
						<div class=" self-center text-xs">
							{$i18n.t('Display the username instead of You in the Chat')}
						</div>

						<button
							class="p-1 px-3 text-xs flex rounded-sm transition"
							on:click={() => {
								toggleShowUsername();
							}}
							type="button"
						>
							{#if showUsername === true}
								<span class="ml-2 self-center">{$i18n.t('On')}</span>
							{:else}
								<span class="ml-2 self-center">{$i18n.t('Off')}</span>
							{/if}
						</button>
					</div>
				</div>
			{/if}

			{#if $config?.customization?.show_widescreen_mode ?? true}
				<div>
					<div class=" py-0.5 flex w-full justify-between">
						<div class=" self-center text-xs">{$i18n.t('Widescreen Mode')}</div>

						<button
							class="p-1 px-3 text-xs flex rounded-sm transition"
							on:click={() => {
								toggleWidescreenMode();
							}}
							type="button"
						>
							{#if widescreenMode === true}
								<span class="ml-2 self-center">{$i18n.t('On')}</span>
							{:else}
								<span class="ml-2 self-center">{$i18n.t('Off')}</span>
							{/if}
						</button>
					</div>
				</div>
			{/if}

			<div>
				<div class=" py-0.5 flex w-full justify-between">
					<div class=" self-center text-xs">{$i18n.t('Chat direction')}</div>

					<button
						class="p-1 px-3 text-xs flex rounded-sm transition"
						on:click={toggleChangeChatDirection}
						type="button"
					>
						{#if chatDirection === 'LTR'}
							<span class="ml-2 self-center">{$i18n.t('LTR')}</span>
						{:else if chatDirection === 'RTL'}
							<span class="ml-2 self-center">{$i18n.t('RTL')}</span>
						{:else}
							<span class="ml-2 self-center">{$i18n.t('Auto')}</span>
						{/if}
					</button>
				</div>
			</div>

			<div>
				<div class=" py-0.5 flex w-full justify-between">
					<div class=" self-center text-xs">
						{$i18n.t('Notification Sound')}
					</div>

					<button
						class="p-1 px-3 text-xs flex rounded-sm transition"
						on:click={() => {
							toggleNotificationSound();
						}}
						type="button"
					>
						{#if notificationSound === true}
							<span class="ml-2 self-center">{$i18n.t('On')}</span>
						{:else}
							<span class="ml-2 self-center">{$i18n.t('Off')}</span>
						{/if}
					</button>
				</div>
			</div>

			{#if notificationSound}
				<div>
					<div class=" py-0.5 flex w-full justify-between">
						<div class=" self-center text-xs">
							{$i18n.t('Always Play Notification Sound')}
						</div>

						<button
							class="p-1 px-3 text-xs flex rounded-sm transition"
							on:click={() => {
								toggleNotificationSoundAlways();
							}}
							type="button"
						>
							{#if notificationSoundAlways === true}
								<span class="ml-2 self-center">{$i18n.t('On')}</span>
							{:else}
								<span class="ml-2 self-center">{$i18n.t('Off')}</span>
							{/if}
						</button>
					</div>
				</div>
			{/if}

			{#if $user?.role === 'admin'}
				<div>
					<div class=" py-0.5 flex w-full justify-between">
						<div class=" self-center text-xs">
							{$i18n.t('Toast notifications for new updates')}
						</div>

						<button
							class="p-1 px-3 text-xs flex rounded-sm transition"
							on:click={() => {
								toggleShowUpdateToast();
							}}
							type="button"
						>
							{#if showUpdateToast === true}
								<span class="ml-2 self-center">{$i18n.t('On')}</span>
							{:else}
								<span class="ml-2 self-center">{$i18n.t('Off')}</span>
							{/if}
						</button>
					</div>
				</div>

				<div>
					<div class=" py-0.5 flex w-full justify-between">
						<div class=" self-center text-xs">
							{$i18n.t(`Show "What's New" modal on login`)}
						</div>

						<button
							class="p-1 px-3 text-xs flex rounded-sm transition"
							on:click={() => {
								toggleShowChangelog();
							}}
							type="button"
						>
							{#if showChangelog === true}
								<span class="ml-2 self-center">{$i18n.t('On')}</span>
							{:else}
								<span class="ml-2 self-center">{$i18n.t('Off')}</span>
							{/if}
						</button>
					</div>
				</div>
			{/if}

			<div class=" my-1.5 text-sm font-medium">{$i18n.t('Chat')}</div>

			<div>
				<div class=" py-0.5 flex w-full justify-between">
					<div class=" self-center text-xs">{$i18n.t('Title Auto-Generation')}</div>

					<button
						class="p-1 px-3 text-xs flex rounded-sm transition"
						on:click={() => {
							toggleTitleAutoGenerate();
						}}
						type="button"
					>
						{#if titleAutoGenerate === true}
							<span class="ml-2 self-center">{$i18n.t('On')}</span>
						{:else}
							<span class="ml-2 self-center">{$i18n.t('Off')}</span>
						{/if}
					</button>
				</div>
			</div>

			<div>
				<div class=" py-0.5 flex w-full justify-between">
					<div class=" self-center text-xs">{$i18n.t('Chat Tags Auto-Generation')}</div>

					<button
						class="p-1 px-3 text-xs flex rounded-sm transition"
						on:click={() => {
							toggleAutoTags();
						}}
						type="button"
					>
						{#if autoTags === true}
							<span class="ml-2 self-center">{$i18n.t('On')}</span>
						{:else}
							<span class="ml-2 self-center">{$i18n.t('Off')}</span>
						{/if}
					</button>
				</div>
			</div>

			<div>
				<div class=" py-0.5 flex w-full justify-between">
					<div class=" self-center text-xs">
						{$i18n.t('Detect Artifacts Automatically')}
					</div>

					<button
						class="p-1 px-3 text-xs flex rounded-sm transition"
						on:click={() => {
							toggleDetectArtifacts();
						}}
						type="button"
					>
						{#if detectArtifacts === true}
							<span class="ml-2 self-center">{$i18n.t('On')}</span>
						{:else}
							<span class="ml-2 self-center">{$i18n.t('Off')}</span>
						{/if}
					</button>
				</div>
			</div>

			<div>
				<div class=" py-0.5 flex w-full justify-between">
					<div class=" self-center text-xs">
						{$i18n.t('Auto-Copy Response to Clipboard')}
					</div>

					<button
						class="p-1 px-3 text-xs flex rounded-sm transition"
						on:click={() => {
							toggleResponseAutoCopy();
						}}
						type="button"
					>
						{#if responseAutoCopy === true}
							<span class="ml-2 self-center">{$i18n.t('On')}</span>
						{:else}
							<span class="ml-2 self-center">{$i18n.t('Off')}</span>
						{/if}
					</button>
				</div>
			</div>

			<div>
				<div class=" py-0.5 flex w-full justify-between">
					<div class=" self-center text-xs">
						{$i18n.t('Rich Text Input for Chat')}
					</div>

					<button
						class="p-1 px-3 text-xs flex rounded-sm transition"
						on:click={() => {
							toggleRichTextInput();
						}}
						type="button"
					>
						{#if richTextInput === true}
							<span class="ml-2 self-center">{$i18n.t('On')}</span>
						{:else}
							<span class="ml-2 self-center">{$i18n.t('Off')}</span>
						{/if}
					</button>
				</div>
			</div>

			<div>
				<div class=" py-0.5 flex w-full justify-between">
					<div class=" self-center text-xs">
						{$i18n.t('Paste Large Text as File')}
					</div>

					<button
						class="p-1 px-3 text-xs flex rounded-sm transition"
						on:click={() => {
							toggleLargeTextAsFile();
						}}
						type="button"
					>
						{#if largeTextAsFile === true}
							<span class="ml-2 self-center">{$i18n.t('On')}</span>
						{:else}
							<span class="ml-2 self-center">{$i18n.t('Off')}</span>
						{/if}
					</button>
				</div>
			</div>

			<div>
				<div class=" py-0.5 flex w-full justify-between">
<<<<<<< HEAD
=======
					<div class=" self-center text-xs">
						{$i18n.t('Copy Formatted Text')}
					</div>

					<button
						class="p-1 px-3 text-xs flex rounded-sm transition"
						on:click={() => {
							toggleCopyFormatted();
						}}
						type="button"
					>
						{#if copyFormatted === true}
							<span class="ml-2 self-center">{$i18n.t('On')}</span>
						{:else}
							<span class="ml-2 self-center">{$i18n.t('Off')}</span>
						{/if}
					</button>
				</div>
			</div>

			<div>
				<div class=" py-0.5 flex w-full justify-between">
					<div class=" self-center text-xs">{$i18n.t('Always Collapse Code Blocks')}</div>

					<button
						class="p-1 px-3 text-xs flex rounded-sm transition"
						on:click={() => {
							toggleCollapseCodeBlocks();
						}}
						type="button"
					>
						{#if collapseCodeBlocks === true}
							<span class="ml-2 self-center">{$i18n.t('On')}</span>
						{:else}
							<span class="ml-2 self-center">{$i18n.t('Off')}</span>
						{/if}
					</button>
				</div>
			</div>

			<div>
				<div class=" py-0.5 flex w-full justify-between">
					<div class=" self-center text-xs">{$i18n.t('Always Expand Details')}</div>

					<button
						class="p-1 px-3 text-xs flex rounded-sm transition"
						on:click={() => {
							toggleExpandDetails();
						}}
						type="button"
					>
						{#if expandDetails === true}
							<span class="ml-2 self-center">{$i18n.t('On')}</span>
						{:else}
							<span class="ml-2 self-center">{$i18n.t('Off')}</span>
						{/if}
					</button>
				</div>
			</div>

			<div>
				<div class=" py-0.5 flex w-full justify-between">
>>>>>>> 53764fe6
					<div class=" self-center text-xs">
						{$i18n.t('Chat Background Image')}
					</div>

					<button
						class="p-1 px-3 text-xs flex rounded-sm transition"
						on:click={() => {
							if (backgroundImageUrl !== null) {
								backgroundImageUrl = null;
								saveSettings({ backgroundImageUrl });
							} else {
								filesInputElement.click();
							}
						}}
						type="button"
					>
						{#if backgroundImageUrl !== null}
							<span class="ml-2 self-center">{$i18n.t('Reset')}</span>
						{:else}
							<span class="ml-2 self-center">{$i18n.t('Upload')}</span>
						{/if}
					</button>
				</div>
			</div>

			<div>
				<div class=" py-0.5 flex w-full justify-between">
					<div class=" self-center text-xs">{$i18n.t('Allow User Location')}</div>

					<button
						class="p-1 px-3 text-xs flex rounded-sm transition"
						on:click={() => {
							toggleUserLocation();
						}}
						type="button"
					>
						{#if userLocation === true}
							<span class="ml-2 self-center">{$i18n.t('On')}</span>
						{:else}
							<span class="ml-2 self-center">{$i18n.t('Off')}</span>
						{/if}
					</button>
				</div>
			</div>

			<div>
				<div class=" py-0.5 flex w-full justify-between">
					<div class=" self-center text-xs">
						{$i18n.t('Haptic Feedback')} ({$i18n.t('Android')})
					</div>

					<button
						class="p-1 px-3 text-xs flex rounded-sm transition"
						on:click={() => {
							toggleHapticFeedback();
						}}
						type="button"
					>
						{#if hapticFeedback === true}
							<span class="ml-2 self-center">{$i18n.t('On')}</span>
						{:else}
							<span class="ml-2 self-center">{$i18n.t('Off')}</span>
						{/if}
					</button>
				</div>
			</div>

			<!-- <div>
				<div class=" py-0.5 flex w-full justify-between">
					<div class=" self-center text-xs">
						{$i18n.t('Fluidly stream large external response chunks')}
					</div>

					<button
						class="p-1 px-3 text-xs flex rounded-sm transition"
						on:click={() => {
							toggleSplitLargeChunks();
						}}
						type="button"
					>
						{#if splitLargeChunks === true}
							<span class="ml-2 self-center">{$i18n.t('On')}</span>
						{:else}
							<span class="ml-2 self-center">{$i18n.t('Off')}</span>
						{/if}
					</button>
				</div>
			</div> -->

			<div>
				<div class=" py-0.5 flex w-full justify-between">
					<div class=" self-center text-xs">
						{$i18n.t('Enter Key Behavior')}
					</div>

					<button
						class="p-1 px-3 text-xs flex rounded transition"
						on:click={() => {
							togglectrlEnterToSend();
						}}
						type="button"
					>
						{#if ctrlEnterToSend === true}
							<span class="ml-2 self-center">{$i18n.t('Ctrl+Enter to Send')}</span>
						{:else}
							<span class="ml-2 self-center">{$i18n.t('Enter to Send')}</span>
						{/if}
					</button>
				</div>
			</div>

			<div>
				<div class=" py-0.5 flex w-full justify-between">
					<div class=" self-center text-xs">
						{$i18n.t('Scroll On Branch Change')}
					</div>

					<button
						class="p-1 px-3 text-xs flex rounded-sm transition"
						on:click={() => {
							togglesScrollOnBranchChange();
						}}
						type="button"
					>
						{#if scrollOnBranchChange === true}
							<span class="ml-2 self-center">{$i18n.t('On')}</span>
						{:else}
							<span class="ml-2 self-center">{$i18n.t('Off')}</span>
						{/if}
					</button>
				</div>
			</div>

			<div>
				<div class=" py-0.5 flex w-full justify-between">
					<div class=" self-center text-xs">{$i18n.t('Web Search in Chat')}</div>

					<button
						class="p-1 px-3 text-xs flex rounded-sm transition"
						on:click={() => {
							toggleWebSearch();
						}}
						type="button"
					>
						{#if webSearch === 'always'}
							<span class="ml-2 self-center">{$i18n.t('Always')}</span>
						{:else}
							<span class="ml-2 self-center">{$i18n.t('Default')}</span>
						{/if}
					</button>
				</div>
			</div>

			<div>
				<div class=" py-0.5 flex w-full justify-between">
					<div class=" self-center text-xs">{$i18n.t('iframe Sandbox Allow Same Origin')}</div>

					<button
						class="p-1 px-3 text-xs flex rounded-sm transition"
						on:click={() => {
							toggleIframeSandboxAllowSameOrigin();
						}}
						type="button"
					>
						{#if iframeSandboxAllowSameOrigin === true}
							<span class="ml-2 self-center">{$i18n.t('On')}</span>
						{:else}
							<span class="ml-2 self-center">{$i18n.t('Off')}</span>
						{/if}
					</button>
				</div>
			</div>

			<div>
				<div class=" py-0.5 flex w-full justify-between">
					<div class=" self-center text-xs">{$i18n.t('iframe Sandbox Allow Forms')}</div>

					<button
						class="p-1 px-3 text-xs flex rounded-sm transition"
						on:click={() => {
							toggleIframeSandboxAllowForms();
						}}
						type="button"
					>
						{#if iframeSandboxAllowForms === true}
							<span class="ml-2 self-center">{$i18n.t('On')}</span>
						{:else}
							<span class="ml-2 self-center">{$i18n.t('Off')}</span>
						{/if}
					</button>
				</div>
			</div>

			<div>
				<div class=" py-0.5 flex w-full justify-between">
					<div class=" self-center text-xs">
						{$i18n.t('Stylized PDF Export')}
					</div>

					<button
						class="p-1 px-3 text-xs flex rounded-sm transition"
						on:click={() => {
							toggleStylizedPdfExport();
						}}
						type="button"
					>
						{#if stylizedPdfExport === true}
							<span class="ml-2 self-center">{$i18n.t('On')}</span>
						{:else}
							<span class="ml-2 self-center">{$i18n.t('Off')}</span>
						{/if}
					</button>
				</div>
			</div>

			<div class=" my-1.5 text-sm font-medium">{$i18n.t('Voice')}</div>

			<div>
				<div class=" py-0.5 flex w-full justify-between">
					<div class=" self-center text-xs">{$i18n.t('Allow Voice Interruption in Call')}</div>

					<button
						class="p-1 px-3 text-xs flex rounded-sm transition"
						on:click={() => {
							toggleVoiceInterruption();
						}}
						type="button"
					>
						{#if voiceInterruption === true}
							<span class="ml-2 self-center">{$i18n.t('On')}</span>
						{:else}
							<span class="ml-2 self-center">{$i18n.t('Off')}</span>
						{/if}
					</button>
				</div>
			</div>

			<div>
				<div class=" py-0.5 flex w-full justify-between">
					<div class=" self-center text-xs">{$i18n.t('Display Emoji in Call')}</div>

					<button
						class="p-1 px-3 text-xs flex rounded-sm transition"
						on:click={() => {
							toggleEmojiInCall();
						}}
						type="button"
					>
						{#if showEmojiInCall === true}
							<span class="ml-2 self-center">{$i18n.t('On')}</span>
						{:else}
							<span class="ml-2 self-center">{$i18n.t('Off')}</span>
						{/if}
					</button>
				</div>
			</div>

			<div class=" my-1.5 text-sm font-medium">{$i18n.t('File')}</div>

			<div>
				<div class=" py-0.5 flex w-full justify-between">
					<div class=" self-center text-xs">{$i18n.t('Image Compression')}</div>

					<button
						class="p-1 px-3 text-xs flex rounded-sm transition"
						on:click={() => {
							toggleImageCompression();
						}}
						type="button"
					>
						{#if imageCompression === true}
							<span class="ml-2 self-center">{$i18n.t('On')}</span>
						{:else}
							<span class="ml-2 self-center">{$i18n.t('Off')}</span>
						{/if}
					</button>
				</div>
			</div>

			{#if imageCompression}
				<div>
					<div class=" py-0.5 flex w-full justify-between text-xs">
						<div class=" self-center text-xs">{$i18n.t('Image Max Compression Size')}</div>

						<div>
							<input
								bind:value={imageCompressionSize.width}
								type="number"
								class="w-20 bg-transparent outline-hidden text-center"
								min="0"
								placeholder="Width"
							/>x
							<input
								bind:value={imageCompressionSize.height}
								type="number"
								class="w-20 bg-transparent outline-hidden text-center"
								min="0"
								placeholder="Height"
							/>
						</div>
					</div>
				</div>
			{/if}
		</div>
	</div>

	<div class="flex justify-end text-sm font-medium">
		<button
			class="px-3.5 py-1.5 text-sm font-medium bg-black hover:bg-gray-900 text-white dark:bg-white dark:text-black dark:hover:bg-gray-100 transition rounded-full"
			type="submit"
		>
			{$i18n.t('Save')}
		</button>
	</div>
</form><|MERGE_RESOLUTION|>--- conflicted
+++ resolved
@@ -28,8 +28,6 @@
 	// Interface
 	let defaultModelId = '';
 	let showUsername = false;
-<<<<<<< HEAD
-=======
 
 	let notificationSound = true;
 	let notificationSoundAlways = false;
@@ -38,7 +36,6 @@
 
 	let detectArtifacts = true;
 
->>>>>>> 53764fe6
 	let richTextInput = true;
 	let largeTextAsFile = false;
 	let notificationSound = true;
@@ -49,6 +46,9 @@
 	let ctrlEnterToSend = false;
 	let copyFormatted = false;
 
+	let collapseCodeBlocks = false;
+	let expandDetails = false;
+
 	let imageCompression = false;
 	let imageCompressionSize = {
 		width: '',
@@ -68,8 +68,6 @@
 
 	let webSearch = null;
 
-<<<<<<< HEAD
-=======
 	let iframeSandboxAllowSameOrigin = false;
 	let iframeSandboxAllowForms = false;
 
@@ -83,14 +81,11 @@
 		saveSettings({ collapseCodeBlocks });
 	};
 
->>>>>>> 53764fe6
 	const toggleSplitLargeChunks = async () => {
 		splitLargeChunks = !splitLargeChunks;
 		saveSettings({ splitLargeChunks: splitLargeChunks });
 	};
 
-<<<<<<< HEAD
-=======
 	const toggleHighContrastMode = async () => {
 		highContrastMode = !highContrastMode;
 		saveSettings({ highContrastMode: highContrastMode });
@@ -101,7 +96,6 @@
 		saveSettings({ promptAutocomplete: promptAutocomplete });
 	};
 
->>>>>>> 53764fe6
 	const togglesScrollOnBranchChange = async () => {
 		scrollOnBranchChange = !scrollOnBranchChange;
 		saveSettings({ scrollOnBranchChange: scrollOnBranchChange });
@@ -308,6 +302,9 @@
 		richTextInput = $settings.richTextInput ?? true;
 		largeTextAsFile = $settings.largeTextAsFile ?? false;
 		copyFormatted = $settings.copyFormatted ?? false;
+
+		collapseCodeBlocks = $settings.collapseCodeBlocks ?? false;
+		expandDetails = $settings.expandDetails ?? false;
 
 		landingPageMode = $settings.landingPageMode ?? '';
 		chatBubble = $settings.chatBubble ?? true;
@@ -667,6 +664,28 @@
 			<div>
 				<div class=" py-0.5 flex w-full justify-between">
 					<div class=" self-center text-xs">
+						{$i18n.t('Detect Artifacts Automatically')}
+					</div>
+
+					<button
+						class="p-1 px-3 text-xs flex rounded-sm transition"
+						on:click={() => {
+							toggleDetectArtifacts();
+						}}
+						type="button"
+					>
+						{#if detectArtifacts === true}
+							<span class="ml-2 self-center">{$i18n.t('On')}</span>
+						{:else}
+							<span class="ml-2 self-center">{$i18n.t('Off')}</span>
+						{/if}
+					</button>
+				</div>
+			</div>
+
+			<div>
+				<div class=" py-0.5 flex w-full justify-between">
+					<div class=" self-center text-xs">
 						{$i18n.t('Auto-Copy Response to Clipboard')}
 					</div>
 
@@ -686,27 +705,29 @@
 				</div>
 			</div>
 
-			<div>
-				<div class=" py-0.5 flex w-full justify-between">
-					<div class=" self-center text-xs">
-						{$i18n.t('Rich Text Input for Chat')}
-					</div>
-
-					<button
-						class="p-1 px-3 text-xs flex rounded-sm transition"
-						on:click={() => {
-							toggleRichTextInput();
-						}}
-						type="button"
-					>
-						{#if richTextInput === true}
-							<span class="ml-2 self-center">{$i18n.t('On')}</span>
-						{:else}
-							<span class="ml-2 self-center">{$i18n.t('Off')}</span>
-						{/if}
-					</button>
-				</div>
-			</div>
+			{#if $config?.features?.enable_autocomplete_generation && richTextInput}
+				<div>
+					<div class=" py-0.5 flex w-full justify-between">
+						<div class=" self-center text-xs">
+							{$i18n.t('Prompt Autocompletion')}
+						</div>
+
+						<button
+							class="p-1 px-3 text-xs flex rounded-sm transition"
+							on:click={() => {
+								togglePromptAutocomplete();
+							}}
+							type="button"
+						>
+							{#if promptAutocomplete === true}
+								<span class="ml-2 self-center">{$i18n.t('On')}</span>
+							{:else}
+								<span class="ml-2 self-center">{$i18n.t('Off')}</span>
+							{/if}
+						</button>
+					</div>
+				</div>
+			{/if}
 
 			<div>
 				<div class=" py-0.5 flex w-full justify-between">
@@ -732,8 +753,6 @@
 
 			<div>
 				<div class=" py-0.5 flex w-full justify-between">
-<<<<<<< HEAD
-=======
 					<div class=" self-center text-xs">
 						{$i18n.t('Copy Formatted Text')}
 					</div>
@@ -796,7 +815,6 @@
 
 			<div>
 				<div class=" py-0.5 flex w-full justify-between">
->>>>>>> 53764fe6
 					<div class=" self-center text-xs">
 						{$i18n.t('Chat Background Image')}
 					</div>
