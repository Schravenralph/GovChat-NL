--- conflicted
+++ resolved
@@ -147,16 +147,6 @@
 					{`${$i18n.t('Hello')}, ${placeholderMessage.charAt(0).toUpperCase()}${placeholderMessage.slice(1)}`}
 				{/if}
 
-<<<<<<< HEAD
-=======
-				<div class=" text-3xl @sm:text-3xl line-clamp-1" in:fade={{ duration: 100 }}>
-					{#if models[selectedModelIdx]?.name}
-						{models[selectedModelIdx]?.name}
-					{:else}
-						{$i18n.t('Hello, {{name}}', { name: $user?.name })}
-					{/if}
-				</div>
->>>>>>> 53764fe6
 			</div>
 
 			<div class="flex mt-1 mb-2">
