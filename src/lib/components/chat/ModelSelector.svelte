--- conflicted
+++ resolved
@@ -54,13 +54,8 @@
 				</div>
 			</div>
 
-<<<<<<< HEAD
-			{#if selectedModelIdx === 0}
-				{#if $config?.customization?.enable_multiple_models}
-=======
 			{#if $user?.role === 'admin' || ($user?.permissions?.chat?.multiple_models ?? true)}
 				{#if selectedModelIdx === 0}
->>>>>>> 53764fe6
 					<div
 						class="  self-center mx-1 disabled:text-gray-600 disabled:hover:text-gray-600 -translate-y-[0.5px]"
 					>
@@ -86,29 +81,6 @@
 							</button>
 						</Tooltip>
 					</div>
-<<<<<<< HEAD
-				{/if}
-			{:else}
-				<div
-					class="  self-center mx-1 disabled:text-gray-600 disabled:hover:text-gray-600 -translate-y-[0.5px]"
-				>
-					<Tooltip content={$i18n.t('Remove Model')}>
-						<button
-							{disabled}
-							on:click={() => {
-								selectedModels.splice(selectedModelIdx, 1);
-								selectedModels = selectedModels;
-							}}
-							aria-label="Remove Model"
-						>
-							<svg
-								xmlns="http://www.w3.org/2000/svg"
-								fill="none"
-								viewBox="0 0 24 24"
-								stroke-width="2"
-								stroke="currentColor"
-								class="size-3"
-=======
 				{:else}
 					<div
 						class="  self-center mx-1 disabled:text-gray-600 disabled:hover:text-gray-600 -translate-y-[0.5px]"
@@ -121,7 +93,6 @@
 									selectedModels = selectedModels;
 								}}
 								aria-label="Remove Model"
->>>>>>> 53764fe6
 							>
 								<svg
 									xmlns="http://www.w3.org/2000/svg"
@@ -142,19 +113,10 @@
 	{/each}
 </div>
 
-<<<<<<< HEAD
-{#if $config?.customization?.enable_multiple_models}
-	{#if showSetDefault}
-		<div class=" absolute text-left mt-[1px] ml-1 text-[0.7rem] text-gray-500 font-primary">
-			<button on:click={saveDefaultModel}> {$i18n.t('Set as default')}</button>
-		</div>
-	{/if}
-=======
 {#if showSetDefault}
 	<div
 		class="absolute text-left mt-[1px] ml-1 text-[0.7rem] text-gray-600 dark:text-gray-400 font-primary"
 	>
 		<button on:click={saveDefaultModel}> {$i18n.t('Set as default')}</button>
 	</div>
->>>>>>> 53764fe6
 {/if}