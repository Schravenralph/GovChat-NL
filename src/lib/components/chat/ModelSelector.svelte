<script lang="ts">
	import { models, showSettings, settings, user, mobile, config } from '$lib/stores';
	// Govchat
	import { filteredModels, currentAppContext } from '$lib/stores/appModels';
	import { onMount, tick, getContext } from 'svelte';
	import { page } from '$app/stores';
	import { toast } from 'svelte-sonner';
	import Selector from './ModelSelector/Selector.svelte';
	import Tooltip from '../common/Tooltip.svelte';

	import { updateUserSettings } from '$lib/apis/users';
	const i18n = getContext('i18n');

	export let selectedModels = [''];
	export let disabled = false;
	export let showSetDefault = true;
	// Govchat
	export let useAppFilter = false; // New prop to enable app-specific filtering

	// Prevent multiple rapid auto-selections
	let autoSelectionInProgress = false;

	// Use either filtered models or all models based on useAppFilter prop
	$: availableModels = useAppFilter ? $filteredModels : $models;

<<<<<<< HEAD
	// Only show warning after initial load to prevent showing on page load
	let initialLoadDone = false;
	$: if (useAppFilter && $models && $models.length > 0) {
		if ($filteredModels.length === 0) {
			if (initialLoadDone) {
				const appType = $currentAppContext === 'b1' ? 'B1 Taalniveau' : 'Subsidie';
				toast.warning(`Geen modellen beschikbaar voor ${appType} app. Neem contact op met de beheerder.`);
			}
		} else {
			initialLoadDone = true;
		}
	}

	// Auto-select first available model when app context changes or when models become available
	$: if (useAppFilter && $filteredModels && $filteredModels.length > 0 && !autoSelectionInProgress) {
		// If using app filter and current selection is not available in filtered models
		const currentModel = selectedModels[0];
		const isCurrentModelValid = currentModel && $filteredModels.some(m => m.id === currentModel);
		
		if (!isCurrentModelValid) {
			autoSelectionInProgress = true;
			selectedModels = [$filteredModels[0].id];
			console.log(`[ModelSelector] Auto-selected model for ${$currentAppContext} app:`, $filteredModels[0].name, 'ID:', $filteredModels[0].id);
			// Reset flag after a shorter delay to improve responsiveness
			setTimeout(() => {
				autoSelectionInProgress = false;
			}, 50);
		}
=======
	// Auto-select first available model if none selected and we have filtered models
	$: if (useAppFilter && availableModels && availableModels.length > 0 && selectedModels && selectedModels[0] === '' && !autoSelectionInProgress) {
		autoSelectionInProgress = true;
		selectedModels = [availableModels[0].id];
		console.log('[ModelSelector] Auto-selected model for app context:', availableModels[0].id);
		setTimeout(() => {
			autoSelectionInProgress = false;
		}, 100);
>>>>>>> 508985af
	}

	const saveDefaultModel = async () => {
		const hasEmptyModel = selectedModels.filter((it) => it === '');
		if (hasEmptyModel.length) {
			toast.error($i18n.t('Choose a model before saving...'));
			return;
		}
		settings.set({ ...$settings, models: selectedModels });
		await updateUserSettings(localStorage.token, { ui: $settings });

		toast.success($i18n.t('Default model updated'));
	};

<<<<<<< HEAD
	$: if (selectedModels.length > 0 && availableModels.length > 0) {
		selectedModels = selectedModels.map((model) =>
			availableModels.map((m) => m.id).includes(model) ? model : ''
		);
	}

	// Auto-select first available model if no valid model is selected
	$: if (availableModels && availableModels.length > 0 && !autoSelectionInProgress) {
		// Check if any selected model is empty or invalid
		const hasEmptyOrInvalidModel = selectedModels.some(model => 
			!model || !availableModels.some(m => m.id === model)
		);
		
		// If we have empty/invalid models, replace them with the first available model
		if (hasEmptyOrInvalidModel) {
			autoSelectionInProgress = true;
			selectedModels = selectedModels.map(model => {
				if (!model || !availableModels.some(m => m.id === model)) {
					return availableModels[0].id;
				}
				return model;
			});
			// Reset flag after a brief delay
			setTimeout(() => {
				autoSelectionInProgress = false;
			}, 100);
		}
		
		// If selectedModels is empty or has only empty strings, add first available model
		if (selectedModels.length === 0 || selectedModels.every(model => !model)) {
			autoSelectionInProgress = true;
			selectedModels = [availableModels[0].id];
			setTimeout(() => {
				autoSelectionInProgress = false;
			}, 100);
		}
	}
=======
	// DISABLED FOR DEBUGGING - was preventing manual model selection
	// TODO: Re-enable with proper conditions once basic selection works
>>>>>>> 508985af
</script>

<div class="flex flex-col w-full items-start">
	{#each selectedModels as selectedModel, selectedModelIdx}
		<div class="flex w-full max-w-fit">
			<div class="overflow-hidden w-full">
				<div class="mr-1 max-w-full">
					<Selector
						id={`${selectedModelIdx}`}
						placeholder={$i18n.t('Select a model')}
						items={availableModels.map((model) => ({
							value: model.id,
							label: model.name,
							model: model
						}))}
						showTemporaryChatControl={$user?.role === 'user'
							? ($user?.permissions?.chat?.temporary ?? true) &&
								!($user?.permissions?.chat?.temporary_enforced ?? false)
							: true}
						bind:value={selectedModel}
					/>
				</div>
			</div>

			{#if $user?.role === 'admin' || ($user?.permissions?.chat?.multiple_models ?? true)}
				{#if selectedModelIdx === 0}
					<div
						class="  self-center mx-1 disabled:text-gray-600 disabled:hover:text-gray-600 -translate-y-[0.5px]"
					>
						<Tooltip content={$i18n.t('Add Model')}>
							<button
								class=" "
								{disabled}
								on:click={() => {
									selectedModels = [...selectedModels, ''];
								}}
								aria-label="Add Model"
							>
								<svg
									xmlns="http://www.w3.org/2000/svg"
									fill="none"
									viewBox="0 0 24 24"
									stroke-width="2"
									stroke="currentColor"
									class="size-3.5"
								>
									<path stroke-linecap="round" stroke-linejoin="round" d="M12 6v12m6-6H6" />
								</svg>
							</button>
						</Tooltip>
					</div>
				{:else}
					<div
						class="  self-center mx-1 disabled:text-gray-600 disabled:hover:text-gray-600 -translate-y-[0.5px]"
					>
						<Tooltip content={$i18n.t('Remove Model')}>
							<button
								{disabled}
								on:click={() => {
									selectedModels.splice(selectedModelIdx, 1);
									selectedModels = selectedModels;
								}}
								aria-label="Remove Model"
							>
								<svg
									xmlns="http://www.w3.org/2000/svg"
									fill="none"
									viewBox="0 0 24 24"
									stroke-width="2"
									stroke="currentColor"
									class="size-3"
								>
									<path stroke-linecap="round" stroke-linejoin="round" d="M19.5 12h-15" />
								</svg>
							</button>
						</Tooltip>
					</div>
				{/if}
			{/if}
		</div>
	{/each}
</div>

{#if $config?.customization?.enable_multiple_models}
	{#if showSetDefault}
		<div class=" absolute text-left mt-[1px] ml-1 text-[0.7rem] text-gray-500 font-primary">
			<button on:click={saveDefaultModel}> {$i18n.t('Set as default')}</button>
		</div>
	{/if}
{/if}<|MERGE_RESOLUTION|>--- conflicted
+++ resolved
@@ -23,36 +23,6 @@
 	// Use either filtered models or all models based on useAppFilter prop
 	$: availableModels = useAppFilter ? $filteredModels : $models;
 
-<<<<<<< HEAD
-	// Only show warning after initial load to prevent showing on page load
-	let initialLoadDone = false;
-	$: if (useAppFilter && $models && $models.length > 0) {
-		if ($filteredModels.length === 0) {
-			if (initialLoadDone) {
-				const appType = $currentAppContext === 'b1' ? 'B1 Taalniveau' : 'Subsidie';
-				toast.warning(`Geen modellen beschikbaar voor ${appType} app. Neem contact op met de beheerder.`);
-			}
-		} else {
-			initialLoadDone = true;
-		}
-	}
-
-	// Auto-select first available model when app context changes or when models become available
-	$: if (useAppFilter && $filteredModels && $filteredModels.length > 0 && !autoSelectionInProgress) {
-		// If using app filter and current selection is not available in filtered models
-		const currentModel = selectedModels[0];
-		const isCurrentModelValid = currentModel && $filteredModels.some(m => m.id === currentModel);
-		
-		if (!isCurrentModelValid) {
-			autoSelectionInProgress = true;
-			selectedModels = [$filteredModels[0].id];
-			console.log(`[ModelSelector] Auto-selected model for ${$currentAppContext} app:`, $filteredModels[0].name, 'ID:', $filteredModels[0].id);
-			// Reset flag after a shorter delay to improve responsiveness
-			setTimeout(() => {
-				autoSelectionInProgress = false;
-			}, 50);
-		}
-=======
 	// Auto-select first available model if none selected and we have filtered models
 	$: if (useAppFilter && availableModels && availableModels.length > 0 && selectedModels && selectedModels[0] === '' && !autoSelectionInProgress) {
 		autoSelectionInProgress = true;
@@ -61,7 +31,6 @@
 		setTimeout(() => {
 			autoSelectionInProgress = false;
 		}, 100);
->>>>>>> 508985af
 	}
 
 	const saveDefaultModel = async () => {
@@ -76,48 +45,8 @@
 		toast.success($i18n.t('Default model updated'));
 	};
 
-<<<<<<< HEAD
-	$: if (selectedModels.length > 0 && availableModels.length > 0) {
-		selectedModels = selectedModels.map((model) =>
-			availableModels.map((m) => m.id).includes(model) ? model : ''
-		);
-	}
-
-	// Auto-select first available model if no valid model is selected
-	$: if (availableModels && availableModels.length > 0 && !autoSelectionInProgress) {
-		// Check if any selected model is empty or invalid
-		const hasEmptyOrInvalidModel = selectedModels.some(model => 
-			!model || !availableModels.some(m => m.id === model)
-		);
-		
-		// If we have empty/invalid models, replace them with the first available model
-		if (hasEmptyOrInvalidModel) {
-			autoSelectionInProgress = true;
-			selectedModels = selectedModels.map(model => {
-				if (!model || !availableModels.some(m => m.id === model)) {
-					return availableModels[0].id;
-				}
-				return model;
-			});
-			// Reset flag after a brief delay
-			setTimeout(() => {
-				autoSelectionInProgress = false;
-			}, 100);
-		}
-		
-		// If selectedModels is empty or has only empty strings, add first available model
-		if (selectedModels.length === 0 || selectedModels.every(model => !model)) {
-			autoSelectionInProgress = true;
-			selectedModels = [availableModels[0].id];
-			setTimeout(() => {
-				autoSelectionInProgress = false;
-			}, 100);
-		}
-	}
-=======
 	// DISABLED FOR DEBUGGING - was preventing manual model selection
 	// TODO: Re-enable with proper conditions once basic selection works
->>>>>>> 508985af
 </script>
 
 <div class="flex flex-col w-full items-start">
