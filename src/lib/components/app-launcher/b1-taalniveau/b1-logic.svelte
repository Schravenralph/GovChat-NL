<script>
  import { onMount } from 'svelte'; 
  import { models, settings } from '$lib/stores';
<<<<<<< HEAD
  import { filteredModels, currentAppContext, getFirstAvailableAppModel } from '$lib/stores/appModels';
=======
  import { filteredModels, currentAppContext } from '$lib/stores/appModels';
>>>>>>> 508985af
  import { WEBUI_BASE_URL } from '$lib/constants';
  import { fade } from 'svelte/transition';
  import { toast } from 'svelte-sonner';
  import Modal from '$lib/components/common/Modal.svelte';
  import { browser } from '$app/environment';
  import { uploadFile } from '$lib/apis/files';
  
  // Props
  export let selectedModels = [''];
  
  // Modal control variables
  let showPreservedWordsModal = false;
  let showInfoModal = false;

  let inputText = '';
  let outputText = '';
  let isLoading = false;
  let error = null;
  let newPreservedWord = '';
  let showOutput = false;
  let languageLevel = 'B1';

  let useDefaultWords = true;

  const originalDefaultWords = [
    'Provinciale Staten', 'Gedeputeerde Staten', 'Directieteam', 'Regulier overleg (RO)',
    'Fracties', 'Statenleden', 'Statenlid', 'Gedeputeerde', 'Commissaris van de Koning (CdK)',
    'Subsidie', 'Begroting', 'Interprovinciaal overleg (IPO)', 'Ruimtelijke ordening',
    'Regionaal beleid', 'Provinciefonds', 'Omgevingsvisie', 'Provinciale verordening',
    'Regionaal samenwerkingsverband', 'Gebiedscommissie', 'Waterplan', 'Milieubeleidsplan',
    'Inpassingsplan', 'Ruimtelijk Economisch Programma', 'Uitvoeringsprogramma Bereikbaarheid',
    'Adaptatieplan Klimaat', 'Erfgoedprogramma', 'Interprovinciaal Coördinatie Overleg (IPCO)',
    'Regionaal Beleidsplan Verkeersveiligheid (RBV)', 'Regionaal economisch beleid',
    'Ontwikkelingsfonds', 'Veiligheids- en Crisismanagementplan (RVCP)', 'Natuurbeheer',
    'Waterbeheer', 'Milieubeleid', 'Mobiliteitsbeleid', 'Plattelandsontwikkeling',
    'Provinciale infrastructuur', 'Omgevingsverordening', 'Energietransitie', 'Waterkwaliteit',
    'Duurzaamheidsagenda', 'Natuurbeheerplan', 'Mobiliteitsvisie', 'Sociale agenda',
    'Bodembeleid', 'Burgerparticipatie', 'Ecologie', 'Ecologisch', 'Groenbeleid',
    'Natuur- en landschapsbeheerorganisaties', 'Informerend stuk', 'Onderwerp', 'Samenvatting', 
    'Kennisnemen van', 'Aanleiding en bestuurlijke context', 'Bevoegdheid', 'Communicatie', 'Vervolg', 
    'Bijlage(n)', 'Sonderend stuk', 'Vraag aan PS', 'Context', 'Voorstel', 'Statenvoorstel', 'Geachte', 'Argumenten'
  ];

  let activeDefaultWords = [...originalDefaultWords];
  let userWords = [];
  let initialLoadComplete = false;
  
  // Get the current selected model from selectedModels prop
  $: selectedModelId = selectedModels && selectedModels.length > 0 && selectedModels[0] ? selectedModels[0] : '';

  // Reactive statement for preservedWords based on user words and default toggle
<<<<<<< HEAD
  $: preservedWords = useDefaultWords ? [...new Set([...userWords, ...activeDefaultWords])] : [...new Set(userWords)]; // Use Set to ensure uniqueness

  // Model selection logic - ModelSelector handles B1 app filtering automatically
  let selectedModels = [''];

  // Note: Model filtering and auto-selection is handled by ModelSelector component
=======
  $: preservedWords = useDefaultWords ? [...new Set([...userWords, ...activeDefaultWords])] : [...new Set(userWords)];
>>>>>>> 508985af

  onMount(async () => {
    // Set app context to B1 to ensure proper model filtering
    currentAppContext.set('b1');
<<<<<<< HEAD
    console.log('[B1 Logic] onMount: Set app context to B1');
=======
>>>>>>> 508985af
    
    if (browser) {
      // Load user preserved words
      const storedUserWords = localStorage.getItem('b1UserPreservedWords');
      if (storedUserWords) {
        try {
          const parsedWords = JSON.parse(storedUserWords);
          if (Array.isArray(parsedWords)) {
            userWords = parsedWords;
          }
        } catch (e) {
          console.error('Error parsing userWords from localStorage:', e);
        }
      }
      
<<<<<<< HEAD
      // Note: Model filtering is handled by ModelSelector component
      // when using app-filtered models
    } catch (err) {
      console.error('Error loading model:', err);
    }

    // Show info modal on first visit
    if (browser) {
      const tutorialShown = localStorage.getItem('b1TutorialShown');
      if (!tutorialShown) {
=======
      // Show info modal on first visit
      if (!localStorage.getItem('b1TutorialShown')) {
>>>>>>> 508985af
        showInfoModal = true;
        localStorage.setItem('b1TutorialShown', 'true');
      }
      
      initialLoadComplete = true;
    }
  });

  // Save userWords to localStorage whenever it changes
  $: if (browser && initialLoadComplete) {
    localStorage.setItem('b1UserPreservedWords', JSON.stringify(userWords));
  }

<<<<<<< HEAD
  // Reactive statement to ensure a valid model is selected when models are loaded
  $: if (browser && $models && $models.length > 0 && selectedModels && selectedModels.length > 0) {
    const currentModel = selectedModels[0];
    
    // Check if current model is valid
    const allModelIds = $models.map(m => m.id);
    if (currentModel && !allModelIds.includes(currentModel)) {
      console.warn(`[B1 Logic] Reactive: Invalid model '${currentModel}' detected in selectedModels`);
      console.log(`[B1 Logic] Reactive: Available models:`, allModelIds);
      
      // Try to find a valid model
      let validModel = null;
      
      // First try B1-filtered models
      if ($filteredModels && $filteredModels.length > 0) {
        validModel = $filteredModels[0].id;
        console.log(`[B1 Logic] Reactive: Using B1-filtered model: '${validModel}'`);
      } 
      // Otherwise use any available model
      else if (allModelIds.length > 0) {
        validModel = allModelIds[0];
        console.log(`[B1 Logic] Reactive: Using first available model: '${validModel}'`);
      }
      
      if (validModel) {
        selectedModels = [validModel];
        sessionStorage.setItem('selectedModels', JSON.stringify([validModel]));
        console.log(`[B1 Logic] Reactive: Updated selectedModels to: '${validModel}'`);
      }
    }
  }

  // Improved mechanism to detect model updates
  // Works within the same tab/window as well
  let previousModelsCheck;

  setInterval(() => {
    if (browser) {
      const currentSelectedModels = sessionStorage.getItem('selectedModels');
      if (currentSelectedModels !== previousModelsCheck) {
        previousModelsCheck = currentSelectedModels;
        try {
          const parsed = JSON.parse(currentSelectedModels);
          if (Array.isArray(parsed) && parsed.length > 0 && parsed[0]) {
            selectedModels = parsed;
            console.log('Model updated from sessionStorage polling:', selectedModels);
          }
        } catch (e) {
          console.error('Error parsing selectedModels from polling:', e);
        }
      }
    }
  }, 1000); // Check every second (can be adjusted)

=======
>>>>>>> 508985af
  // Word counting and progress variables
  let wordCountPercentage = 0;
  let inputWordCount = 0;
  let outputWordCount = 0;

  function countWords(text) {
    if (!text) return 0;
    return text.trim().split(/\s+/).filter(word => word.length > 0).length;
  }

  $: inputWordCount = countWords(inputText);

  // Chunk processing variables
  let chunkResults = [];
  let totalChunks = 0;
  let receivedChunks = 0;

  const MAX_WORDS = 24750; // Define the word limit

  // Main function to trigger text simplification
  async function simplifyText() {
    // Reset errors and state
    error = null;
    isLoading = true;
    outputText = '';
    chunkResults = [];
    totalChunks = 0;
    receivedChunks = 0;
    outputWordCount = 0;
    wordCountPercentage = 0;
    showOutput = true; // Show output area immediately

    // --- Input Validations ---
    if (!inputText.trim()) {
      error = "Voer tekst in om te vereenvoudigen";
      toast.error(error);
      isLoading = false;
      showOutput = false;
      return;
    }

    if (inputWordCount > MAX_WORDS) {
      error = `De invoertekst (${inputWordCount} woorden) overschrijdt de limiet van ${MAX_WORDS} woorden.`;
      toast.error(error);
      isLoading = false;
      showOutput = false; // Don't show output area if input is invalid
      return;
    }

    // Model validation
    if (!validateModelSelection()) {
      console.error('[B1Logic] No model selected - selectedModelId:', selectedModelId, 'selectedModels:', selectedModels);
      isLoading = false;
      showOutput = false;
      return;
    }

<<<<<<< HEAD
    // Check if the selected model is available in the filtered models for B1 app
    let modelToUse = currentModel;
    
    console.log(`[B1 Logic] Checking model availability:`);
    console.log(`[B1 Logic] - Selected model: '${currentModel}'`);
    console.log(`[B1 Logic] - Filtered models (B1):`, $filteredModels);
    console.log(`[B1 Logic] - All models:`, $models);
    
    if ($filteredModels && $filteredModels.length > 0) {
      const availableModelIds = $filteredModels.map(m => m.id);
      console.log(`[B1 Logic] - B1 available model IDs:`, availableModelIds);
      if (!availableModelIds.includes(currentModel)) {
        console.warn(`[B1 Logic] Selected model '${currentModel}' not available in B1 app. Available models:`, availableModelIds);
        modelToUse = availableModelIds[0]; // Use first available model as fallback
        console.log(`[B1 Logic] Using fallback model: '${modelToUse}'`);
      }
    } else if ($models && $models.length > 0) {
      // If no B1-filtered models are available, fall back to any available model
      const allAvailableIds = $models.map(m => m.id);
      console.log(`[B1 Logic] - All available model IDs:`, allAvailableIds);
      if (!allAvailableIds.includes(currentModel)) {
        console.warn(`[B1 Logic] Selected model '${currentModel}' not available anywhere. All available models:`, allAvailableIds);
        modelToUse = allAvailableIds[0]; // Use first available model as fallback
        console.log(`[B1 Logic] Using fallback model from all models: '${modelToUse}'`);
      } else {
        console.log(`[B1 Logic] Selected model '${currentModel}' is available in all models`);
        modelToUse = currentModel;
      }
    } else {
      console.error(`[B1 Logic] No models available at all!`);
    }
    
    // Update sessionStorage if we're using a different model than what was selected
    if (modelToUse !== currentModel && browser) {
      console.log(`[B1 Logic] Updating sessionStorage with fallback model: '${modelToUse}'`);
      selectedModels = [modelToUse];
      sessionStorage.setItem('selectedModels', JSON.stringify([modelToUse]));
    }
=======
    // Use the selected model directly - no fallback
    const modelToUse = selectedModelId;
    
>>>>>>> 508985af
    // --- End Validations ---


    try {
      const response = await fetch(`${WEBUI_BASE_URL}/api/b1/translate`, {
        method: 'POST',
        headers:
         {
          'Content-Type': 'application/json',
          'Authorization': `Bearer ${localStorage.getItem('token')}`
        },
        body: JSON.stringify({
          text: inputText,
          model: modelToUse, // Using the validated model (original or fallback)
          preserved_words: preservedWords, 
          language_level: languageLevel
        })
      });

      if (!response.ok) {
        const errorData = await response.json().catch(() => ({ detail: `HTTP error! status: ${response.status}` }));
        throw new Error(errorData.detail || `HTTP error! status: ${response.status}`);
      }

      if (!response.body) {
        throw new Error("Response body is missing");
      }

      // Process the streaming response
      const reader = response.body.pipeThrough(new TextDecoderStream()).getReader();
      let buffer = '';

      while (true) {
        const { value, done } = await reader.read();
        if (done) break;

        buffer += value;
        const lines = buffer.split('\n');
        buffer = lines.pop() || ''; // Keep the potentially incomplete last line

        for (const line of lines) {
          if (line.trim() === '') continue;

          try {
            const parsed = JSON.parse(line);

            if (parsed.total_chunks !== undefined) {
              totalChunks = parsed.total_chunks;
              // Initialize results array only if totalChunks > 0
              chunkResults = totalChunks > 0 ? Array(totalChunks).fill('') : [];
            } else if (parsed.index !== undefined && parsed.text !== undefined) {
              if (parsed.index >= 0 && parsed.index < totalChunks) {
                chunkResults[parsed.index] = parsed.text;
                receivedChunks++;

                // Update output text by joining received chunks
                outputText = chunkResults.map(chunk => chunk ?? '').join('\n'); // Use ?? for nullish coalescing

                // Update progress
                wordCountPercentage = totalChunks > 0 ? Math.round((receivedChunks / totalChunks) * 100) : 0;
              } else {
                 console.warn("Received chunk with out-of-bounds index:", parsed);
              }
            }
          } catch (e) {
            console.error("Error parsing streamed JSON line:", e, "Line:", line);
            // Optionally show a user-facing error or handle differently
          }
        }
      }

      // Final update after stream ends
      outputText = chunkResults.map(chunk => chunk ?? '').join('\n');
      outputWordCount = countWords(outputText);
      wordCountPercentage = 100; // Ensure 100% at the end

    } catch (err) {
      console.error('Error simplifying text:', err);
      const errorMessage = err instanceof Error ? err.message : 'Onbekende fout';
      error = `Fout: ${errorMessage}`;
      toast.error(`Fout bij vereenvoudigen: ${errorMessage}`);
      showOutput = false;
    } finally {
      isLoading = false;
      // Final progress state adjustments
      if (!error && totalChunks > 0) {
          wordCountPercentage = 100;
          receivedChunks = totalChunks;
      } else if (error) {
          wordCountPercentage = 0;
      } else if (totalChunks === 0 && !error) {
          wordCountPercentage = 100;
          outputText = inputText;
          outputWordCount = countWords(outputText);
      }
    }
  }

  function addPreservedWord() {
    const wordToAdd = newPreservedWord.trim();
    if (wordToAdd) {
      if (!userWords.includes(wordToAdd)) {
          userWords = [...userWords, wordToAdd];
      }
      newPreservedWord = '';
    }
  }

  function removePreservedWord(wordToRemove) {
    userWords = userWords.filter(w => w !== wordToRemove);
    activeDefaultWords = activeDefaultWords.filter(w => w !== wordToRemove);
  }

  // Reset activeDefaultWords when the toggle is turned on
  $: if (useDefaultWords) {
    activeDefaultWords = [...originalDefaultWords];
  }

  // File handling variables
  let fileInput;
  let isProcessingFile = false;
  let isFlashing = false;
  let fileProcessingProgress = 0;
  let fileProcessingInterval = null;

  // Handle drag & drop files
  function handleFileDrop(event) {
    // Block if no model is selected
    if (!validateModelSelection()) {
      return;
    }

    const file = event.dataTransfer?.files?.[0];
    if (!file) return;

    if (!validateFileType(file)) {
      return;
    }

    // Process the dropped file directly
    processDroppedFile(file);
  }

  // Process dropped file without going through the file input
  async function processDroppedFile(file) {
    // Start progress simulation
    isProcessingFile = true;
    isFlashing = true;
    fileProcessingProgress = 0;
    if (fileProcessingInterval) clearInterval(fileProcessingInterval);

    fileProcessingInterval = setInterval(() => {
      if (fileProcessingProgress < 99) {
        fileProcessingProgress += 1;
        if (fileProcessingProgress > 98) {
          fileProcessingProgress = 99;
        }
      } else {
        clearInterval(fileProcessingInterval);
        fileProcessingInterval = null;
      }
    }, 50);

    try {
      // Use the same uploadFile function as the normal chat interface
      const uploadedFile = await uploadFile(localStorage.getItem('token'), file);

      if (uploadedFile) {
        if (uploadedFile.error) {
          console.warn('File upload warning:', uploadedFile.error);
          toast.warning(uploadedFile.error);
        }

        // Extract content from the uploaded file
        if (uploadedFile.content) {
          inputText = uploadedFile.content;
        } else {
          // If no direct content, try to fetch it
          const contentResponse = await fetch(`${WEBUI_BASE_URL}/api/v1/files/${uploadedFile.id}/data/content`, {
            headers: { 'Authorization': `Bearer ${localStorage.getItem('token')}` }
          });
          
          if (contentResponse.ok) {
            const textData = await contentResponse.json();
            inputText = textData.content;
          } else {
            throw new Error('Fout bij ophalen bestandsinhoud na upload');
          }
        }

        // Convert HTML strong tags to markdown for docx files
        if (file.name.match(/\.(doc|docx)$/i)) {
          inputText = inputText.replace(/<strong>(.*?)<\/strong>/gi, '**$1**');
        }

        toast.success('Bestand succesvol verwerkt');
      } else {
        throw new Error('Upload heeft geen resultaat opgeleverd');
      }

    } catch (err) {
      console.error('Error processing file:', err);
      const errorMessage = err instanceof Error ? err.message : 'Onbekende fout';
      toast.error(`Fout bij verwerken bestand: ${errorMessage}`);
      inputText = '';
    } finally {
      if (fileProcessingInterval) {
        clearInterval(fileProcessingInterval);
        fileProcessingInterval = null;
      }
      fileProcessingProgress = 100;
      isProcessingFile = false;
      setTimeout(() => isFlashing = false, 1000);
    }
  }

  // File upload handler using /api/v1/files
  async function handleFileUpload(event) {
    // Block if no model is selected
    if (!validateModelSelection()) {
      return;
    }

    const file = event.target?.files?.[0];
    if (!file) return;

    // Validate file type
    if (!validateFileType(file)) {
      return;
    }

    // Use the same processing function as drag & drop
    await processDroppedFile(file);
    
    // Reset file input
    if (fileInput) fileInput.value = '';
  }

  function processText(text) {
    if (!text) return '';
<<<<<<< HEAD
    // Replace **text** with <strong>text</strong>, handle spaces around **
=======
>>>>>>> 508985af
    return text.replace(/\*\*(.*?)\*\*/g, '<strong>$1</strong>');
  }

  // Reactive calculation for progress display text
  $: progressDisplay = totalChunks > 0 ? Math.round((receivedChunks / totalChunks) * 100) : (isLoading ? 0 : (outputText ? 100 : 0));

  // Utility functions to reduce code duplication
  function validateModelSelection() {
    if (!selectedModelId) {
      const error = 'Selecteer eerst een AI-model via de modelselectie bovenaan de pagina';
      toast.error(error);
      return false;
    }
    return true;
  }

  function validateFileType(file) {
    if (!file.name.match(/\.(doc|docx|pdf|txt|rtf)$/i)) {
      toast.error('Alleen Word, PDF, TXT of RTF bestanden zijn toegestaan');
      return false;
    }
    return true;
  }
</script>
<div class="max-w-7xl mx-auto mt-6">
  <div class="bg-white dark:bg-gray-800 rounded-lg shadow p-5">
    <div class="flex justify-between items-center mb-6">
      <div class="flex items-start gap-2">
        <div>
          <h1 class="text-2xl font-bold text-gray-800 dark:text-white">
            Versimpelaar
          </h1>
          <p class="text-lg text-gray-600 dark:text-gray-300">
            Kies een tekst en breng die eenvoudig naar B1- of B2-niveau.
          </p>
          <button
            on:click={() => showInfoModal = true}
            class="bg-blue-100 hover:bg-blue-200 dark:bg-blue-700 dark:hover:bg-blue-600 text-blue-700 dark:text-blue-200 font-medium py-1.5 px-3 rounded-md focus:outline-none focus:shadow-outline flex items-center gap-1.5 mb-1"
            aria-label="Uitleg over de Versimpelaar"
          >
            <svg xmlns="http://www.w3.org/2000/svg" class="h-5 w-5" fill="none" viewBox="0 0 24 24" stroke="currentColor">
              <path stroke-linecap="round" stroke-linejoin="round" stroke-width="2" d="M13 16h-1v-4h-1m1-4h.01M21 12a9 9 0 11-18 0 9 9 0 0118 0z" />
            </svg>
            <span>Wat doet de Versimpelaar?</span>
          </button>
        </div>
      </div>
      
      <!-- Taalniveau dropdown -->
      <div class="flex items-center">
        <label for="language-level-select" class="mr-2 text-sm text-gray-600 dark:text-gray-400">Taalniveau:</label>
        <select 
          id="language-level-select"
          bind:value={languageLevel}
          class="px-3 py-1 border border-gray-300 rounded-md shadow-sm focus:outline-none focus:ring-indigo-500 focus:border-indigo-500 dark:bg-gray-700 dark:border-gray-600 dark:text-white text-sm"
        >
          <option value="B1">B1</option>
          <option value="B2">B2</option>
        </select>
      </div>
    </div>
    
    {#if error}
      <div class="bg-red-100 border border-red-400 text-red-700 px-4 py-3 rounded mb-4" transition:fade>
        {error}
      </div>
    {/if}
    
    <!-- Replace existing preserved words section - removed button -->
    <div class="mb-4">
      <!-- Removed the flex justify-between and the button -->
      <h3 class="text-sm font-medium text-gray-700 dark:text-gray-300 mb-2">
        Begrippen die je wilt behouden:
      </h3>
      
      <!-- Preview of preserved words (first 5 with count) -->
      {#if preservedWords.length > 0}
        <div class="text-sm text-gray-600 dark:text-gray-400">
          <div class="flex flex-wrap gap-1">
            {#each preservedWords.slice(0, 5) as word}
              <!-- Keep clickable words to open modal -->
              <span 
                class="bg-blue-100 text-blue-800 dark:bg-blue-900 dark:text-blue-200 px-2 py-0.5 rounded-md cursor-pointer hover:bg-blue-200 dark:hover:bg-blue-800 transition-colors"
                on:click={() => showPreservedWordsModal = true}
                role="button"
              >
                {word}
              </span>
            {/each}
            {#if preservedWords.length > 5}
              <span 
                class="text-gray-500 dark:text-gray-400 px-2 py-0.5 cursor-pointer hover:text-gray-700 dark:hover:text-gray-200 transition-colors"
                on:click={() => showPreservedWordsModal = true}
                role="button"
              >
                +{preservedWords.length - 5} extra begrippen...
              </span>
            {/if}
          </div>
        </div>
      {:else}
        <div 
          class="text-sm text-gray-600 dark:text-gray-400 italic cursor-pointer hover:text-gray-800 dark:hover:text-gray-200 transition-colors"
          on:click={() => showPreservedWordsModal = true}
          role="button"
        >
          Geen woorden geselecteerd
        </div>
      {/if}
    </div>
    
    <!-- Flex container voor input en output naast elkaar -->
    <div class="flex flex-col md:flex-row gap-6">
      <!-- Linker kolom: Input -->
      <div class="flex-1 flex flex-col">
        <label for="input" class="block text-sm font-medium text-gray-700 dark:text-gray-300 mb-2">
          Oorspronkelijke tekst
        </label>
        <div class="relative flex flex-col h-full flex-grow">
          <!-- Textarea with consistent height -->
          <textarea
            id="input"
            bind:value={inputText}
            rows="12"
            draggable="false"
            class="w-full h-[400px] flex-grow px-3 py-2 border border-gray-300 rounded-md shadow-sm bg-gray-50 dark:bg-gray-700 dark:border-gray-600 dark:text-white min-h-[250px] md:min-h-[400px] overflow-y-auto font-[system-ui] {isFlashing ? 'flash-animation' : ''}"
<<<<<<< HEAD
            placeholder="Plak of typ hier de tekst die je wilt vereenvoudigen."
            disabled={isLoading}
=======
            placeholder={!selectedModelId ? "Selecteer eerst een taalmodel via de modelselectie links-bovenaan de pagina" : "Plak of typ hier de tekst die je wilt vereenvoudigen."}
            disabled={isLoading || !selectedModelId}
>>>>>>> 508985af
            spellcheck="false"
            on:dragover|preventDefault
            on:drop|preventDefault={handleFileDrop}
          ></textarea>

          <!-- Bottom section with fixed height and spacing -->
          <div class="mt-auto">
            <!-- Progress bar - same position as right side -->
            <div class="mt-2 flex items-center gap-2 text-sm text-gray-600 dark:text-gray-400">
              <div class="flex-1 bg-gray-200 dark:bg-gray-700 rounded-full h-2">
                <div
                  class="bg-blue-600 h-2 rounded-full transition-all duration-200"
                  style="width: {isProcessingFile ? fileProcessingProgress : (fileProcessingProgress === 100 ? 100 : 0)}%"
                ></div>
              </div>
              <span class="min-w-[4rem] text-right">
                {isProcessingFile ? fileProcessingProgress : (fileProcessingProgress === 100 ? 100 : 0)}%
              </span>
            </div>

            <!-- Status text - fixed height -->
            <div class="mt-1 h-5 text-xs text-gray-500 dark:text-gray-400">
              {#if isProcessingFile}
                <span>Verwerken...</span>
              {:else if fileProcessingProgress === 100}
                <span>Bestand verwerkt</span>
              {:else}
                <span>of sleep bestand naar invoerveld (Word, PDF, TXT, RTF)</span>
              {/if}
            </div>

            <!-- Button row - exactly same structure as right side -->
            <div class="mt-1 flex justify-between pb-2">
              <input
                type="file"
                id="fileInput"
                class="hidden"
                bind:this={fileInput}
                accept=".doc,.docx,.pdf,.txt,.rtf"
                on:change={handleFileUpload}
              />
              
              <button
                on:click={() => fileInput.click()}
                disabled={isProcessingFile || !selectedModelId}
                class="bg-gray-200 hover:bg-gray-300 dark:bg-gray-700 dark:hover:bg-gray-600 text-gray-800 dark:text-white font-medium py-1 px-3 rounded focus:outline-none focus:shadow-outline disabled:opacity-50 disabled:cursor-not-allowed min-w-[140px] flex items-center justify-center gap-2"
                title={!selectedModelId ? "Geen model geselecteerd" : "Upload een document"}
              >
                {#if isProcessingFile}
                  <svg class="animate-spin h-4 w-4" xmlns="http://www.w3.org/2000/svg" fill="none" viewBox="0 0 24 24">
                    <circle class="opacity-25" cx="12" cy="12" r="10" stroke="currentColor" stroke-width="4"></circle>
                    <path class="opacity-75" fill="currentColor" d="M4 12a8 8 0 018-8V0C5.373 0 0 5.373 0 12h4zm2 5.291A7.962 7.962 0 014 12H0c0 3.042 1.135 5.824 3 7.938l3-2.647z"></path>
                  </svg>
                  <span>Verwerken...</span>
                {:else if !isProcessingFile && fileProcessingProgress === 100}
                  <svg xmlns="http://www.w3.org/2000/svg" class="h-4 w-4 text-green-500" fill="none" viewBox="0 0 24 24" stroke="currentColor">
                    <path stroke-linecap="round" stroke-linejoin="round" stroke-width="2" d="M5 13l4 4L19 7" />
                  </svg>
                  <span>Bestand verwerkt</span>
                {:else}
                  <span>Document uploaden</span>
                {/if}
              </button>
              
              <!-- Empty div to match the structure of right side -->
              <div></div>
            </div>
          </div>
        </div>
      </div>
      
      <!-- Midden: Translate button -->
      <div class="hidden md:flex flex-col items-center justify-center">
        <button
          on:click={simplifyText}
<<<<<<< HEAD
          disabled={isLoading || !selectedModels[0]}
          class="bg-blue-600 hover:bg-blue-700 text-white font-bold py-3 px-4 rounded-full focus:outline-none focus:shadow-outline disabled:opacity-50 h-12 w-12 flex items-center justify-center"
          title="Versimpel naar {languageLevel}-taalniveau"
=======
          disabled={isLoading || !selectedModelId}
          class="bg-blue-600 hover:bg-blue-700 text-white font-bold py-3 px-4 rounded-full focus:outline-none focus:shadow-outline disabled:opacity-50 disabled:cursor-not-allowed h-12 w-12 flex items-center justify-center"
          title={!selectedModelId ? "Geen model geselecteerd" : `Versimpel naar ${languageLevel}-taalniveau`}
>>>>>>> 508985af
        >
          {#if isLoading}
            <svg class="animate-spin h-5 w-5 text-white" xmlns="http://www.w3.org/2000/svg" fill="none" viewBox="0 0 24 24">
              <circle class="opacity-25" cx="12" cy="12" r="10" stroke="currentColor" stroke-width="4"></circle>
              <path class="opacity-75" fill="currentColor" d="M4 12a8 8 0 018-8V0C5.373 0 0 5.373 0 12h4zm2 5.291A7.962 7.962 0 014 12H0c0 3.042 1.135 5.824 3 7.938l3-2.647z"></path>
            </svg>
          {:else}
            <svg xmlns="http://www.w3.org/2000/svg" class="h-6 w-6" fill="none" viewBox="0 0 24 24" stroke="currentColor">
              <path stroke-linecap="round" stroke-linejoin="round" stroke-width="2" d="M14 5l7 7m0 0l-7 7m7-7H3" />
            </svg>
          {/if} 
        </button>
      </div>

      <!-- Rechter kolom: Output - IDENTICAL dimensions to left column -->
      <div class="flex-1 flex flex-col">
        <label for="output" class="block text-sm font-medium text-gray-700 dark:text-gray-300 mb-2">
          Vereenvoudigde tekst
        </label>
        <div class="relative flex flex-col h-full flex-grow">
          <!-- Output with EXACT same height as input -->
          {#if showOutput}
            <div
              id="output"
              class="w-full h-[400px] flex-grow px-3 py-2 border border-gray-300 rounded-md shadow-sm bg-gray-50 dark:bg-gray-700 dark:border-gray-600 dark:text-white min-h-[250px] md:min-h-[400px] overflow-y-auto whitespace-pre-wrap font-[system-ui]"
              transition:fade={{ duration: 200 }}
            >
              {@html processText(outputText)}
            </div>
          {:else if !isLoading}
            <div class="w-full h-[400px] flex-grow px-3 py-2 border border-gray-300 rounded-md shadow-sm bg-gray-50 dark:bg-gray-700 dark:border-gray-600 dark:text-gray-400 min-h-[250px] md:min-h-[400px] flex items-center justify-center">
              <p>Hier zie je straks de vereenvoudigde tekst.</p>
            </div>
          {/if}

          <!-- Bottom section with fixed height and spacing -->
          <div class="mt-auto">
            <!-- Progress bar - same position as left side -->
            <div class="mt-2 flex items-center gap-2 text-sm text-gray-600 dark:text-gray-400">
              <div class="flex-1 bg-gray-200 dark:bg-gray-700 rounded-full h-2">
                <div
                  class="bg-blue-600 h-2 rounded-full transition-all duration-200"
                  style="width: {wordCountPercentage}%"
                ></div>
              </div>
              <span class="min-w-[4rem] text-right">
                {progressDisplay}%
              </span>
            </div>

            <!-- Status text - fixed height -->
            <div class="mt-1 h-5 text-xs text-gray-500 dark:text-gray-400">
              {#if isLoading}
                <span>Paragrafen verwerkt: {receivedChunks} / {totalChunks || '?'}</span>
              {:else if outputText}
                <span>Woorden: {outputWordCount} (Origineel: {inputWordCount})</span>
              {:else}
                <span>Klaar om te verwerken</span>
              {/if}
            </div>

            <!-- Button row - exactly same structure as left side -->
            <div class="mt-1 flex justify-between pb-2">
              <!-- Empty div to match the structure of left side -->
              <div></div>
              
              <button
                on:click={() => {
                  navigator.clipboard.writeText(outputText);
                  toast.success('Tekst gekopieerd!');
                }}
                disabled={!outputText}
                class="bg-gray-200 hover:bg-gray-300 dark:bg-gray-700 dark:hover:bg-gray-600 text-gray-800 dark:text-white font-medium py-1 px-3 rounded focus:outline-none focus:shadow-outline disabled:opacity-50 min-w-[140px] flex items-center justify-center"
              >
                Kopieer tekst
              </button>
            </div>
          </div>
        </div>
      </div>
    </div>
  </div>
</div>

<!-- Modal for preserved words management -->
<Modal
  bind:show={showPreservedWordsModal}
  size="md"
  containerClassName="p-0"
>
  <div class="p-6">
    <div class="flex justify-between items-center mb-4">
      <h2 class="text-xl font-bold text-gray-800 dark:text-white">
        Geef aan welke woorden je niet wilt vereenvoudigen.
      </h2>
      <button
        on:click={() => showPreservedWordsModal = false}
        class="text-gray-400 hover:text-gray-500 focus:outline-none"
      >
        <svg xmlns="http://www.w3.org/2000/svg" class="h-6 w-6" fill="none" viewBox="0 0 24 24" stroke="currentColor">
          <path stroke-linecap="round" stroke-linejoin="round" stroke-width="2" d="M6 18L18 6M6 6l12 12" />
        </svg>
      </button>
    </div>
    
    <!-- Input field to add new words -->
    <div class="flex mb-4">
      <input
        type="text"
        bind:value={newPreservedWord}
        placeholder="Voer een woord of term in"
        class="flex-grow px-3 py-2 border border-gray-300 rounded-l-md shadow-sm focus:outline-none focus:ring-indigo-500 focus:border-indigo-500 dark:bg-gray-700 dark:border-gray-600 dark:text-white"
        on:keydown={(e) => e.key === 'Enter' && addPreservedWord()}
      />
      <button
        on:click={addPreservedWord}
        class="bg-blue-600 hover:bg-blue-700 text-white font-bold py-2 px-4 rounded-r-md focus:outline-none focus:shadow-outline"
      >
        Toevoegen
      </button>
    </div>

    <!-- Toggle for default words -->
    <div class="mb-4 flex items-center gap-2">
      <div class="flex items-center">
        <button 
          type="button"
          class="relative inline-flex h-6 w-11 flex-shrink-0 cursor-pointer rounded-full border-2 border-transparent transition-colors duration-200 ease-in-out focus:outline-none focus:ring-2 focus:ring-blue-500 focus:ring-offset-2 {useDefaultWords ? 'bg-blue-600' : 'bg-gray-200 dark:bg-gray-600'}"
          role="switch"
          aria-checked={useDefaultWords}
          on:click={() => useDefaultWords = !useDefaultWords}
        >
          <span 
            class="translate-x-0 pointer-events-none inline-block h-5 w-5 transform rounded-full bg-white shadow ring-0 transition duration-200 ease-in-out {useDefaultWords ? 'translate-x-5' : 'translate-x-0'}"
          />
        </button>
      </div>
      <span class="text-sm text-gray-700 dark:text-gray-300">
        Standaard te behouden woorden (Bodembeleid, Subsidie, etc.)
      </span>
    </div>

    <!-- List of preserved words -->
    <div class="max-h-[300px] overflow-y-auto border border-gray-300 rounded-md p-3 bg-gray-50 dark:bg-gray-700 dark:border-gray-600 space-y-4">
      <!-- User-added words -->
      <div>
        <h4 class="text-sm font-semibold text-gray-600 dark:text-gray-300 mb-2">
          Door Gebruiker Toegevoegde Woorden
        </h4>
        {#if userWords.length > 0}
          <div class="flex flex-wrap gap-2">
            {#each userWords as word (word)}
              <div class="bg-green-100 text-green-800 dark:bg-green-700 dark:text-green-100 px-2.5 py-1 rounded-md flex items-center text-sm">
                <span>{word}</span>
                <button
                  on:click={() => removePreservedWord(word)}
                  class="ml-2 text-green-600 hover:text-green-800 dark:text-green-300 dark:hover:text-green-100 focus:outline-none"
                  title="Verwijder dit woord"
                >
                  <svg xmlns="http://www.w3.org/2000/svg" class="h-4 w-4" fill="none" viewBox="0 0 24 24" stroke="currentColor" stroke-width="2">
                    <path stroke-linecap="round" stroke-linejoin="round" d="M6 18L18 6M6 6l12 12" />
                  </svg>
                </button>
              </div>
            {/each}
          </div>
        {:else}
          <p class="text-sm text-gray-500 dark:text-gray-400 italic">Geen eigen woorden toegevoegd.</p>
        {/if}
      </div>

      <!-- Default words (if toggle is on) -->
      {#if useDefaultWords}
        <div>
          <h4 class="text-sm font-semibold text-gray-600 dark:text-gray-300 mb-2">
            Standaard Woorden (actief)
          </h4>
          {#if activeDefaultWords.length > 0}
            <div class="flex flex-wrap gap-2">
              {#each activeDefaultWords as word (word)}
                <div class="bg-blue-100 text-blue-800 dark:bg-blue-700 dark:text-blue-100 px-2.5 py-1 rounded-md flex items-center text-sm">
                  <span>{word}</span>
                  <button
                    on:click={() => removePreservedWord(word)}
                    class="ml-2 text-blue-600 hover:text-blue-800 dark:text-blue-300 dark:hover:text-blue-100 focus:outline-none"
                    title="Verberg dit standaard woord tijdelijk (wordt hersteld als de toggle uit/aan gaat)"
                  >
                    <svg xmlns="http://www.w3.org/2000/svg" class="h-4 w-4" fill="none" viewBox="0 0 24 24" stroke="currentColor" stroke-width="2">
                      <path stroke-linecap="round" stroke-linejoin="round" d="M6 18L18 6M6 6l12 12" />
                    </svg>
                  </button>
                </div>
              {/each}
            </div>
          {:else}
             <p class="text-sm text-gray-500 dark:text-gray-400 italic">Alle standaard woorden zijn momenteel verborgen. Zet de toggle hierboven uit en weer aan om ze te herstellen.</p>
          {/if}
        </div>
      {/if}

      {#if userWords.length === 0 && (!useDefaultWords || activeDefaultWords.length === 0)}
        <div class="text-center text-gray-500 dark:text-gray-400 py-4">
          Geen woorden geselecteerd om te behouden. Voeg eigen woorden toe of activeer de standaardlijst via de toggle hierboven.
        </div>
      {/if}
    </div>

    <div class="mt-6 flex justify-end">
      <button
        on:click={() => showPreservedWordsModal = false}
        class="bg-gray-200 hover:bg-gray-300 dark:bg-gray-700 dark:hover:bg-gray-600 text-gray-800 dark:text-white font-medium py-1 px-3 rounded focus:outline-none focus:shadow-outline"
      >
        Sluiten
      </button>
    </div>
  </div>
</Modal>

<!-- New modal for app information -->
<Modal
  bind:show={showInfoModal}
  size="md"
  containerClassName="p-0"
>
  <div class="p-6">
    <div class="flex justify-between items-center mb-4">
      <h2 class="text-xl font-bold text-gray-800 dark:text-white">
        Over de Versimpelaar
      </h2>
      <button
        on:click={() => showInfoModal = false}
        class="text-gray-400 hover:text-gray-500 focus:outline-none"
      >
        <svg xmlns="http://www.w3.org/2000/svg" class="h-6 w-6" fill="none" viewBox="0 0 24 24" stroke="currentColor">
          <path stroke-linecap="round" stroke-linejoin="round" stroke-width="2" d="M6 18L18 6M6 6l12 12" />
        </svg>
      </button>
    </div>
    
    <div class="space-y-4 text-gray-700 dark:text-gray-300">
      <p>
        De Versimpelaar ondersteunt je bij het omzetten van complexe teksten naar eenvoudige taal op B1- of B2-niveau. Hierdoor worden teksten beter leesbaar en begrijpelijk voor een groter publiek.
      </p>
      <h3 class="text-lg font-medium text-gray-800 dark:text-white mt-4">Wat is B1-taalniveau?</h3>
      <p>
        B1 is een niveau binnen het Europees Referentiekader (ERK) voor talen. Teksten op B1-niveau:
      </p>
      <ul class="list-disc pl-5 space-y-1">
        <li>Gebruiken eenvoudige en veelvoorkomende woorden;</li>
        <li>Bevatten korte zinnen (doorgaans 15 tot 20 woorden per zin);</li>
        <li>Vermijden ingewikkelde zinsconstructies en vakjargon;</li>
        <li>Zijn concreet, duidelijk en direct geformuleerd.</li>
      <p>
        B1-niveau is geschikt voor de meeste volwassenen in Nederland, ook voor mensen met een lagere taalvaardigheid.
      </p>
      </ul>
      <h3 class="text-lg font-medium text-gray-800 dark:text-white mt-4">
      Hoe gebruik je de Versimpelaar?
      </h3>
      <ol class="list-decimal pl-5 space-y-1">
        <li>
          <strong>Voer een tekst in</strong><br>
          Plak de tekst die je wilt vereenvoudigen in het linkervak. Je kunt ook een document (Word, PDF, TXT, RTF) uploaden of rechtstreeks in het vak slepen.
        </li>
        <li>
          <strong>Kies termen om te behouden (optioneel)</strong><br>
          Selecteer specifieke woorden of termen die niet vereenvoudigd mogen worden. Er is standaard een lijst toegevoegd met veelgebruikte provinciale begrippen. Je kunt deze lijst aanvullen of aanpassen.
        </li>
        <li>
          <strong>Start de verwerking</strong><br>
          Klik op de pijl tussen het linker- en rechtervak om de tekst om te zetten.
        </li>
        <li>
          <strong>Bekijk en gebruik de vereenvoudigde tekst</strong><br>
          De Versimpelaar toont de vereenvoudigde tekst in het rechtervak. Je kunt deze vervolgens kopiëren en verder gebruiken.
        </li>
      </ol>
      <p class="mt-3 text-sm text-orange-700 dark:text-orange-300 font-semibold">
        <strong>Let op:</strong><br>
        De Versimpelaar is een hulpmiddel. Controleer altijd zelf de uitkomst en pas deze waar nodig aan.
      </p>
    </div>
    <div class="mt-6 flex justify-end">
      <button
        on:click={() => showInfoModal = false}
        class="bg-gray-200 hover:bg-gray-300 dark:bg-gray-700 dark:hover:bg-gray-600 text-gray-800 dark:text-white font-medium py-1 px-3 rounded focus:outline-none focus:shadow-outline"
      >
        Sluiten
      </button>
    </div>
  </div>
</Modal>

<style>
  /* Output strong elements */
  :global(#output strong) {
    font-weight: 700;
    color: inherit;
  }

  /* Flash animation */
  @keyframes flash {
    0% {
      background-color: rgba(59, 130, 246, 0);
      transform: scale(1);
      box-shadow: 0 0 0 0 rgba(96, 165, 250, 0);
    }
    15% {
      background-color: rgba(59, 130, 246, 0.2);
      transform: scale(1.02);
      box-shadow: 0 0 30px 15px rgba(96, 165, 250, 0.3),
                 0 0 0 30px rgba(96, 165, 250, 0.1),
                 inset 0 0 15px rgba(255, 255, 255, 0.4);
    }
    30% {
      background-color: rgba(59, 130, 246, 0.1);
      transform: scale(1);
      box-shadow: 0 0 50px 20px rgba(96, 165, 250, 0.1),
                 0 0 0 40px rgba(96, 165, 250, 0),
                 inset 0 0 20px rgba(255, 255, 255, 0.2);
    }
    100% {
      background-color: rgba(59, 130, 246, 0);
      transform: scale(1);
      box-shadow: 0 0 0 0 rgba(96, 165, 250, 0);
    }
  }

  :global(.flash-animation) {
    animation: flash 1.0s cubic-bezier(0.4, 0, 0.2, 1);
    border-color: rgba(96, 165, 250, 0.8);
    position: relative;
  }
</style><|MERGE_RESOLUTION|>--- conflicted
+++ resolved
@@ -1,11 +1,7 @@
 <script>
   import { onMount } from 'svelte'; 
   import { models, settings } from '$lib/stores';
-<<<<<<< HEAD
-  import { filteredModels, currentAppContext, getFirstAvailableAppModel } from '$lib/stores/appModels';
-=======
   import { filteredModels, currentAppContext } from '$lib/stores/appModels';
->>>>>>> 508985af
   import { WEBUI_BASE_URL } from '$lib/constants';
   import { fade } from 'svelte/transition';
   import { toast } from 'svelte-sonner';
@@ -57,24 +53,11 @@
   $: selectedModelId = selectedModels && selectedModels.length > 0 && selectedModels[0] ? selectedModels[0] : '';
 
   // Reactive statement for preservedWords based on user words and default toggle
-<<<<<<< HEAD
-  $: preservedWords = useDefaultWords ? [...new Set([...userWords, ...activeDefaultWords])] : [...new Set(userWords)]; // Use Set to ensure uniqueness
-
-  // Model selection logic - ModelSelector handles B1 app filtering automatically
-  let selectedModels = [''];
-
-  // Note: Model filtering and auto-selection is handled by ModelSelector component
-=======
   $: preservedWords = useDefaultWords ? [...new Set([...userWords, ...activeDefaultWords])] : [...new Set(userWords)];
->>>>>>> 508985af
 
   onMount(async () => {
     // Set app context to B1 to ensure proper model filtering
     currentAppContext.set('b1');
-<<<<<<< HEAD
-    console.log('[B1 Logic] onMount: Set app context to B1');
-=======
->>>>>>> 508985af
     
     if (browser) {
       // Load user preserved words
@@ -90,21 +73,8 @@
         }
       }
       
-<<<<<<< HEAD
-      // Note: Model filtering is handled by ModelSelector component
-      // when using app-filtered models
-    } catch (err) {
-      console.error('Error loading model:', err);
-    }
-
-    // Show info modal on first visit
-    if (browser) {
-      const tutorialShown = localStorage.getItem('b1TutorialShown');
-      if (!tutorialShown) {
-=======
       // Show info modal on first visit
       if (!localStorage.getItem('b1TutorialShown')) {
->>>>>>> 508985af
         showInfoModal = true;
         localStorage.setItem('b1TutorialShown', 'true');
       }
@@ -118,63 +88,6 @@
     localStorage.setItem('b1UserPreservedWords', JSON.stringify(userWords));
   }
 
-<<<<<<< HEAD
-  // Reactive statement to ensure a valid model is selected when models are loaded
-  $: if (browser && $models && $models.length > 0 && selectedModels && selectedModels.length > 0) {
-    const currentModel = selectedModels[0];
-    
-    // Check if current model is valid
-    const allModelIds = $models.map(m => m.id);
-    if (currentModel && !allModelIds.includes(currentModel)) {
-      console.warn(`[B1 Logic] Reactive: Invalid model '${currentModel}' detected in selectedModels`);
-      console.log(`[B1 Logic] Reactive: Available models:`, allModelIds);
-      
-      // Try to find a valid model
-      let validModel = null;
-      
-      // First try B1-filtered models
-      if ($filteredModels && $filteredModels.length > 0) {
-        validModel = $filteredModels[0].id;
-        console.log(`[B1 Logic] Reactive: Using B1-filtered model: '${validModel}'`);
-      } 
-      // Otherwise use any available model
-      else if (allModelIds.length > 0) {
-        validModel = allModelIds[0];
-        console.log(`[B1 Logic] Reactive: Using first available model: '${validModel}'`);
-      }
-      
-      if (validModel) {
-        selectedModels = [validModel];
-        sessionStorage.setItem('selectedModels', JSON.stringify([validModel]));
-        console.log(`[B1 Logic] Reactive: Updated selectedModels to: '${validModel}'`);
-      }
-    }
-  }
-
-  // Improved mechanism to detect model updates
-  // Works within the same tab/window as well
-  let previousModelsCheck;
-
-  setInterval(() => {
-    if (browser) {
-      const currentSelectedModels = sessionStorage.getItem('selectedModels');
-      if (currentSelectedModels !== previousModelsCheck) {
-        previousModelsCheck = currentSelectedModels;
-        try {
-          const parsed = JSON.parse(currentSelectedModels);
-          if (Array.isArray(parsed) && parsed.length > 0 && parsed[0]) {
-            selectedModels = parsed;
-            console.log('Model updated from sessionStorage polling:', selectedModels);
-          }
-        } catch (e) {
-          console.error('Error parsing selectedModels from polling:', e);
-        }
-      }
-    }
-  }, 1000); // Check every second (can be adjusted)
-
-=======
->>>>>>> 508985af
   // Word counting and progress variables
   let wordCountPercentage = 0;
   let inputWordCount = 0;
@@ -232,50 +145,9 @@
       return;
     }
 
-<<<<<<< HEAD
-    // Check if the selected model is available in the filtered models for B1 app
-    let modelToUse = currentModel;
-    
-    console.log(`[B1 Logic] Checking model availability:`);
-    console.log(`[B1 Logic] - Selected model: '${currentModel}'`);
-    console.log(`[B1 Logic] - Filtered models (B1):`, $filteredModels);
-    console.log(`[B1 Logic] - All models:`, $models);
-    
-    if ($filteredModels && $filteredModels.length > 0) {
-      const availableModelIds = $filteredModels.map(m => m.id);
-      console.log(`[B1 Logic] - B1 available model IDs:`, availableModelIds);
-      if (!availableModelIds.includes(currentModel)) {
-        console.warn(`[B1 Logic] Selected model '${currentModel}' not available in B1 app. Available models:`, availableModelIds);
-        modelToUse = availableModelIds[0]; // Use first available model as fallback
-        console.log(`[B1 Logic] Using fallback model: '${modelToUse}'`);
-      }
-    } else if ($models && $models.length > 0) {
-      // If no B1-filtered models are available, fall back to any available model
-      const allAvailableIds = $models.map(m => m.id);
-      console.log(`[B1 Logic] - All available model IDs:`, allAvailableIds);
-      if (!allAvailableIds.includes(currentModel)) {
-        console.warn(`[B1 Logic] Selected model '${currentModel}' not available anywhere. All available models:`, allAvailableIds);
-        modelToUse = allAvailableIds[0]; // Use first available model as fallback
-        console.log(`[B1 Logic] Using fallback model from all models: '${modelToUse}'`);
-      } else {
-        console.log(`[B1 Logic] Selected model '${currentModel}' is available in all models`);
-        modelToUse = currentModel;
-      }
-    } else {
-      console.error(`[B1 Logic] No models available at all!`);
-    }
-    
-    // Update sessionStorage if we're using a different model than what was selected
-    if (modelToUse !== currentModel && browser) {
-      console.log(`[B1 Logic] Updating sessionStorage with fallback model: '${modelToUse}'`);
-      selectedModels = [modelToUse];
-      sessionStorage.setItem('selectedModels', JSON.stringify([modelToUse]));
-    }
-=======
     // Use the selected model directly - no fallback
     const modelToUse = selectedModelId;
     
->>>>>>> 508985af
     // --- End Validations ---
 
 
@@ -516,10 +388,6 @@
 
   function processText(text) {
     if (!text) return '';
-<<<<<<< HEAD
-    // Replace **text** with <strong>text</strong>, handle spaces around **
-=======
->>>>>>> 508985af
     return text.replace(/\*\*(.*?)\*\*/g, '<strong>$1</strong>');
   }
 
@@ -646,13 +514,8 @@
             rows="12"
             draggable="false"
             class="w-full h-[400px] flex-grow px-3 py-2 border border-gray-300 rounded-md shadow-sm bg-gray-50 dark:bg-gray-700 dark:border-gray-600 dark:text-white min-h-[250px] md:min-h-[400px] overflow-y-auto font-[system-ui] {isFlashing ? 'flash-animation' : ''}"
-<<<<<<< HEAD
-            placeholder="Plak of typ hier de tekst die je wilt vereenvoudigen."
-            disabled={isLoading}
-=======
             placeholder={!selectedModelId ? "Selecteer eerst een taalmodel via de modelselectie links-bovenaan de pagina" : "Plak of typ hier de tekst die je wilt vereenvoudigen."}
             disabled={isLoading || !selectedModelId}
->>>>>>> 508985af
             spellcheck="false"
             on:dragover|preventDefault
             on:drop|preventDefault={handleFileDrop}
@@ -728,15 +591,9 @@
       <div class="hidden md:flex flex-col items-center justify-center">
         <button
           on:click={simplifyText}
-<<<<<<< HEAD
-          disabled={isLoading || !selectedModels[0]}
-          class="bg-blue-600 hover:bg-blue-700 text-white font-bold py-3 px-4 rounded-full focus:outline-none focus:shadow-outline disabled:opacity-50 h-12 w-12 flex items-center justify-center"
-          title="Versimpel naar {languageLevel}-taalniveau"
-=======
           disabled={isLoading || !selectedModelId}
           class="bg-blue-600 hover:bg-blue-700 text-white font-bold py-3 px-4 rounded-full focus:outline-none focus:shadow-outline disabled:opacity-50 disabled:cursor-not-allowed h-12 w-12 flex items-center justify-center"
           title={!selectedModelId ? "Geen model geselecteerd" : `Versimpel naar ${languageLevel}-taalniveau`}
->>>>>>> 508985af
         >
           {#if isLoading}
             <svg class="animate-spin h-5 w-5 text-white" xmlns="http://www.w3.org/2000/svg" fill="none" viewBox="0 0 24 24">
