--- conflicted
+++ resolved
@@ -2596,42 +2596,5 @@
     os.getenv("LOGIN_SCREEN_SUBTITLE", None)
 )
 
-<<<<<<< HEAD
-ENABLE_CALL = PersistentConfig(
-    "ENABLE_CALL",
-    "customization.enable_call",
-    os.getenv("ENABLE_CALL", "False").lower() == "true",
-)
-
-ENABLE_MULTIPLE_MODELS = PersistentConfig(
-    "ENABLE_MULTIPLE_MODELS",
-    "customization.enable_multiple_models",
-    os.getenv("ENABLE_MULTIPLE_MODELS", "False").lower() == "true",
-)
-
-ENABLE_CONTROLS_BUTTON = PersistentConfig(
-    "ENABLE_CONTROLS_BUTTON",
-    "customization.enable_controls_button",
-    os.getenv("ENABLE_CONTROLS_BUTTON", "False").lower() == "true",
-=======
-B1_INFO_MODAL_CONTENT = PersistentConfig(
-    "B1_INFO_MODAL_CONTENT",
-    "customization.b1_info.content",
-    {
-        "title": "Welkom bij B1 Taalniveau",
-        "introduction": "B1 is een taalniveau binnen het Europees Referentiekader (ERK). Teksten op B1-niveau zijn:",
-        "points": [
-            "Helder en eenvoudig geschreven",
-            "Geschikt voor mensen met basiskennis van de taal",
-            "Makkelijk te begrijpen voor een breed publiek"
-        ],
-        "conclusion": "Met deze app kunt u controleren of uw teksten voldoen aan het B1-taalniveau en krijgt u suggesties voor verbetering."
-    }
-)
-
-B1_INFO_MODAL_VERSION = PersistentConfig(
-    "B1_INFO_MODAL_VERSION",
-    "customization.b1_info.version",
-    12  # Default version, increment if B1 info content changes
->>>>>>> b120bf0a
+
 )