--- conflicted
+++ resolved
@@ -367,12 +367,10 @@
 
 from open_webui.tasks import stop_task, list_tasks  # Import from tasks.py
 
-<<<<<<< HEAD
 from open_webui.routers import taalniveau
 
-=======
+
 from open_webui.utils.redis import get_sentinels_from_env
->>>>>>> 04799f1f
 
 
 if SAFE_MODE:
