--- conflicted
+++ resolved
@@ -38,29 +38,6 @@
 | **Transcriptie**    | Converteert audiobestanden naar tekst.               | Gepland          | -                         | Beschikbaar binnenkort     |
 
 ---
-<<<<<<< HEAD
-
-![image](https://github.com/user-attachments/assets/04da966a-05c2-4a95-ad8c-f0de95dcb60c)
-
-## Implementatie 
-
-GovChat-NL wordt geleverd in twee vormen: 
-
-1. **Volledige broncode**: Geschikt voor uitgebreide en onvoorziene aanpassingen en te vinden in deze repository. 
-2. **Docker Images**: Beschikbaar via de packages-sectie van deze GitHub-repository. Deze zijn ideaal voor standaardimplementaties met uitsluitend voorziene aanpassingen. 
-
-Organisaties hebben de keuze om GovChat-NL te implementeren op lokale servers of in een cloudomgeving. Deze flexibiliteit maakt het mogelijk om GovChat-NL volledig af te stemmen op de bestaande infrastructuur. 
-
-### Specifieke Implementatie: Provincie Limburg 
-
-Een praktijkvoorbeeld van GovChat-NL is de implementatie bij de **Provincie Limburg**, waarbij gebruik wordt gemaakt van een Docker Image gehost in Elestio. Taalmodellen worden gehost in Microsoft Azure en Google Vertex AI. Voor meer informatie over deze specifieke uitrol kunt u [deze pagina](/docs/implementaties/provincie-limburg.md) raadplegen. 
-
-![Schermafbeelding 2025-01-31 102730](https://github.com/user-attachments/assets/ac30f57d-fdfa-4cf6-a1da-abb56dad1ad7)
-
-### Andere Deploymentmogelijkheden 
-
-GovChat-NL biedt echter vele verschillende deploymentopties. Raadpleeg hiervoor de upstream documentatie. 
-=======
 
 ![image](https://github.com/user-attachments/assets/04da966a-05c2-4a95-ad8c-f0de95dcb60c)
 
@@ -88,7 +65,6 @@
 
 GovChat-NL biedt echter vele verschillende deploymentopties. Raadpleeg hiervoor de upstream documentatie. 
 
->>>>>>> 40ebb3cf
 
 ## Balans tussen Centraal en Decentraal 
 
